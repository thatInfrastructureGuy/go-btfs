package fsrepo

import (
	"errors"
	"fmt"
	"io"
	"io/ioutil"
	"os"
	"path/filepath"
	"strconv"
	"strings"
	"sync"

<<<<<<< HEAD
	keystore "github.com/TRON-US/go-btfs/keystore"
	repo "github.com/TRON-US/go-btfs/repo"
	"github.com/TRON-US/go-btfs/repo/common"
	mfsr "github.com/TRON-US/go-btfs/repo/fsrepo/migrations"
	dir "github.com/TRON-US/go-btfs/thirdparty/dir"

	config "github.com/TRON-US/go-btfs-config"
	serialize "github.com/TRON-US/go-btfs-config/serialize"
=======
	filestore "github.com/ipfs/go-filestore"
	keystore "github.com/ipfs/go-ipfs/keystore"
	repo "github.com/ipfs/go-ipfs/repo"
	"github.com/ipfs/go-ipfs/repo/common"
	mfsr "github.com/ipfs/go-ipfs/repo/fsrepo/migrations"
	dir "github.com/ipfs/go-ipfs/thirdparty/dir"

>>>>>>> 8431e2e8
	ds "github.com/ipfs/go-datastore"
	measure "github.com/ipfs/go-ds-measure"
	filestore "github.com/ipfs/go-filestore"
	lockfile "github.com/ipfs/go-fs-lock"
	util "github.com/ipfs/go-ipfs-util"
	logging "github.com/ipfs/go-log"
	homedir "github.com/mitchellh/go-homedir"
	ma "github.com/multiformats/go-multiaddr"
)

// LockFile is the filename of the repo lock, relative to config dir
// TODO rename repo lock and hide name
const LockFile = "repo.lock"

var log = logging.Logger("fsrepo")

// version number that we are currently expecting to see
var RepoVersion = 9

var migrationInstructions = `See https://github.com/ipfs/fs-repo-migrations/blob/master/run.md
Sorry for the inconvenience. In the future, these will run automatically.`

var programTooLowMessage = `Your programs version (%d) is lower than your repos (%d).
Please update btfs to a version that supports the existing repo, or run
a migration in reverse.

See https://github.com/ipfs/fs-repo-migrations/blob/master/run.md for details.`

var (
	ErrNoVersion     = errors.New("no version file found, please run 0-to-1 migration tool.\n" + migrationInstructions)
	ErrOldRepo       = errors.New("btfs repo found in old '~/.go-btfs' location, please run migration tool.\n" + migrationInstructions)
	ErrNeedMigration = errors.New("btfs repo needs migration")
)

type NoRepoError struct {
	Path string
}

var _ error = NoRepoError{}

func (err NoRepoError) Error() string {
	return fmt.Sprintf("no BTFS repo found in %s.\nplease run: 'btfs init'", err.Path)
}

const apiFile = "api"
const swarmKeyFile = "swarm.key"

const specFn = "datastore_spec"

var (

	// packageLock must be held to while performing any operation that modifies an
	// FSRepo's state field. This includes Init, Open, Close, and Remove.
	packageLock sync.Mutex

	// onlyOne keeps track of open FSRepo instances.
	//
	// TODO: once command Context / Repo integration is cleaned up,
	// this can be removed. Right now, this makes ConfigCmd.Run
	// function try to open the repo twice:
	//
	//     $ btfs daemon &
	//     $ btfs config foo
	//
	// The reason for the above is that in standalone mode without the
	// daemon, `btfs config` tries to save work by not building the
	// full IpfsNode, but accessing the Repo directly.
	onlyOne repo.OnlyOne
)

// FSRepo represents an BTFS FileSystem Repo. It is safe for use by multiple
// callers.
type FSRepo struct {
	// has Close been called already
	closed bool
	// path is the file-system path
	path string
	// lockfile is the file system lock to prevent others from opening
	// the same fsrepo path concurrently
	lockfile io.Closer
	config   *config.Config
	ds       repo.Datastore
	keystore keystore.Keystore
	filemgr  *filestore.FileManager
}

var _ repo.Repo = (*FSRepo)(nil)

// Open the FSRepo at path. Returns an error if the repo is not
// initialized.
func Open(repoPath string) (repo.Repo, error) {
	fn := func() (repo.Repo, error) {
		return open(repoPath)
	}
	return onlyOne.Open(repoPath, fn)
}

func open(repoPath string) (repo.Repo, error) {
	packageLock.Lock()
	defer packageLock.Unlock()

	r, err := newFSRepo(repoPath)
	if err != nil {
		return nil, err
	}

	// Check if its initialized
	if err := checkInitialized(r.path); err != nil {
		return nil, err
	}

	r.lockfile, err = lockfile.Lock(r.path, LockFile)
	if err != nil {
		return nil, err
	}
	keepLocked := false
	defer func() {
		// unlock on error, leave it locked on success
		if !keepLocked {
			r.lockfile.Close()
		}
	}()

	// Check version, and error out if not matching
	ver, err := mfsr.RepoPath(r.path).Version()
	if err != nil {
		if os.IsNotExist(err) {
			return nil, ErrNoVersion
		}
		return nil, err
	}

	if RepoVersion > ver {
		return nil, ErrNeedMigration
	} else if ver > RepoVersion {
		// program version too low for existing repo
		return nil, fmt.Errorf(programTooLowMessage, RepoVersion, ver)
	}

	// check repo path, then check all constituent parts.
	if err := dir.Writable(r.path); err != nil {
		return nil, err
	}

	if err := r.openConfig(); err != nil {
		return nil, err
	}

	if err := r.openDatastore(); err != nil {
		return nil, err
	}

	if err := r.openKeystore(); err != nil {
		return nil, err
	}

	if r.config.Experimental.FilestoreEnabled || r.config.Experimental.UrlstoreEnabled {
		r.filemgr = filestore.NewFileManager(r.ds, filepath.Dir(r.path))
		r.filemgr.AllowFiles = r.config.Experimental.FilestoreEnabled
		r.filemgr.AllowUrls = r.config.Experimental.UrlstoreEnabled
	}

	keepLocked = true
	return r, nil
}

func newFSRepo(rpath string) (*FSRepo, error) {
	expPath, err := homedir.Expand(filepath.Clean(rpath))
	if err != nil {
		return nil, err
	}

	return &FSRepo{path: expPath}, nil
}

func checkInitialized(path string) error {
	if !isInitializedUnsynced(path) {
		alt := strings.Replace(path, ".ipfs", ".go-ipfs", 1)
		if isInitializedUnsynced(alt) {
			return ErrOldRepo
		}
		return NoRepoError{Path: path}
	}
	return nil
}

// ConfigAt returns an error if the FSRepo at the given path is not
// initialized. This function allows callers to read the config file even when
// another process is running and holding the lock.
func ConfigAt(repoPath string) (*config.Config, error) {

	// packageLock must be held to ensure that the Read is atomic.
	packageLock.Lock()
	defer packageLock.Unlock()

	configFilename, err := config.Filename(repoPath)
	if err != nil {
		return nil, err
	}
	return serialize.Load(configFilename)
}

// configIsInitialized returns true if the repo is initialized at
// provided |path|.
func configIsInitialized(path string) bool {
	configFilename, err := config.Filename(path)
	if err != nil {
		return false
	}
	if !util.FileExists(configFilename) {
		return false
	}
	return true
}

func initConfig(path string, conf *config.Config) error {
	if configIsInitialized(path) {
		return nil
	}
	configFilename, err := config.Filename(path)
	if err != nil {
		return err
	}
	// initialization is the one time when it's okay to write to the config
	// without reading the config from disk and merging any user-provided keys
	// that may exist.
	if err := serialize.WriteConfigFile(configFilename, conf); err != nil {
		return err
	}

	return nil
}

func initSpec(path string, conf map[string]interface{}) error {
	fn, err := config.Path(path, specFn)
	if err != nil {
		return err
	}

	if util.FileExists(fn) {
		return nil
	}

	dsc, err := AnyDatastoreConfig(conf)
	if err != nil {
		return err
	}
	bytes := dsc.DiskSpec().Bytes()

	return ioutil.WriteFile(fn, bytes, 0600)
}

// Init initializes a new FSRepo at the given path with the provided config.
// TODO add support for custom datastores.
func Init(repoPath string, conf *config.Config) error {

	// packageLock must be held to ensure that the repo is not initialized more
	// than once.
	packageLock.Lock()
	defer packageLock.Unlock()

	if isInitializedUnsynced(repoPath) {
		return nil
	}

	if err := initConfig(repoPath, conf); err != nil {
		return err
	}

	if err := initSpec(repoPath, conf.Datastore.Spec); err != nil {
		return err
	}

	if err := mfsr.RepoPath(repoPath).WriteVersion(RepoVersion); err != nil {
		return err
	}

	return nil
}

// LockedByOtherProcess returns true if the FSRepo is locked by another
// process. If true, then the repo cannot be opened by this process.
func LockedByOtherProcess(repoPath string) (bool, error) {
	repoPath = filepath.Clean(repoPath)
	locked, err := lockfile.Locked(repoPath, LockFile)
	if locked {
		log.Debugf("(%t)<->Lock is held at %s", locked, repoPath)
	}
	return locked, err
}

// APIAddr returns the registered API addr, according to the api file
// in the fsrepo. This is a concurrent operation, meaning that any
// process may read this file. modifying this file, therefore, should
// use "mv" to replace the whole file and avoid interleaved read/writes.
func APIAddr(repoPath string) (ma.Multiaddr, error) {
	repoPath = filepath.Clean(repoPath)
	apiFilePath := filepath.Join(repoPath, apiFile)

	// if there is no file, assume there is no api addr.
	f, err := os.Open(apiFilePath)
	if err != nil {
		if os.IsNotExist(err) {
			return nil, repo.ErrApiNotRunning
		}
		return nil, err
	}
	defer f.Close()

	// read up to 2048 bytes. io.ReadAll is a vulnerability, as
	// someone could hose the process by putting a massive file there.
	//
	// NOTE(@stebalien): @jbenet probably wasn't thinking straight when he
	// wrote that comment but I'm leaving the limit here in case there was
	// some hidden wisdom. However, I'm fixing it such that:
	// 1. We don't read too little.
	// 2. We don't truncate and succeed.
	buf, err := ioutil.ReadAll(io.LimitReader(f, 2048))
	if err != nil {
		return nil, err
	}
	if len(buf) == 2048 {
		return nil, fmt.Errorf("API file too large, must be <2048 bytes long: %s", apiFilePath)
	}

	s := string(buf)
	s = strings.TrimSpace(s)
	return ma.NewMultiaddr(s)
}

func (r *FSRepo) Keystore() keystore.Keystore {
	return r.keystore
}

func (r *FSRepo) Path() string {
	return r.path
}

// SetAPIAddr writes the API Addr to the /api file.
func (r *FSRepo) SetAPIAddr(addr ma.Multiaddr) error {
	f, err := os.Create(filepath.Join(r.path, apiFile))
	if err != nil {
		return err
	}
	defer f.Close()

	_, err = f.WriteString(addr.String())
	return err
}

// openConfig returns an error if the config file is not present.
func (r *FSRepo) openConfig() error {
	configFilename, err := config.Filename(r.path)
	if err != nil {
		return err
	}
	conf, err := serialize.Load(configFilename)
	if err != nil {
		return err
	}
	r.config = conf
	return nil
}

func (r *FSRepo) openKeystore() error {
	ksp := filepath.Join(r.path, "keystore")
	ks, err := keystore.NewFSKeystore(ksp)
	if err != nil {
		return err
	}

	r.keystore = ks

	return nil
}

// openDatastore returns an error if the config file is not present.
func (r *FSRepo) openDatastore() error {
	if r.config.Datastore.Type != "" || r.config.Datastore.Path != "" {
		return fmt.Errorf("old style datatstore config detected")
	} else if r.config.Datastore.Spec == nil {
		return fmt.Errorf("required Datastore.Spec entry missing from config file")
	}
	if r.config.Datastore.NoSync {
<<<<<<< HEAD
		log.Warning("NoSync is now deprecated in favor of datastore specific settings. If you want to disable fsync on flatfs set 'sync' to false. See https://github.com/TRON-US/go-btfs/blob/master/docs/datastores.md#flatfs.")
=======
		log.Warn("NoSync is now deprecated in favor of datastore specific settings. If you want to disable fsync on flatfs set 'sync' to false. See https://github.com/ipfs/go-ipfs/blob/master/docs/datastores.md#flatfs.")
>>>>>>> 8431e2e8
	}

	dsc, err := AnyDatastoreConfig(r.config.Datastore.Spec)
	if err != nil {
		return err
	}
	spec := dsc.DiskSpec()

	oldSpec, err := r.readSpec()
	if err != nil {
		return err
	}
	if oldSpec != spec.String() {
		return fmt.Errorf("datastore configuration of '%s' does not match what is on disk '%s'",
			oldSpec, spec.String())
	}

	d, err := dsc.Create(r.path)
	if err != nil {
		return err
	}
	r.ds = d

	// Wrap it with metrics gathering
	prefix := "ipfs.fsrepo.datastore"
	r.ds = measure.New(prefix, r.ds)

	return nil
}

func (r *FSRepo) readSpec() (string, error) {
	fn, err := config.Path(r.path, specFn)
	if err != nil {
		return "", err
	}
	b, err := ioutil.ReadFile(fn)
	if err != nil {
		return "", err
	}
	return strings.TrimSpace(string(b)), nil
}

// Close closes the FSRepo, releasing held resources.
func (r *FSRepo) Close() error {
	packageLock.Lock()
	defer packageLock.Unlock()

	if r.closed {
		return errors.New("repo is closed")
	}

	err := os.Remove(filepath.Join(r.path, apiFile))
	if err != nil && !os.IsNotExist(err) {
		log.Warn("error removing api file: ", err)
	}

	if err := r.ds.Close(); err != nil {
		return err
	}

	// This code existed in the previous versions, but
	// EventlogComponent.Close was never called. Preserving here
	// pending further discussion.
	//
	// TODO It isn't part of the current contract, but callers may like for us
	// to disable logging once the component is closed.
	// logging.Configure(logging.Output(os.Stderr))

	r.closed = true
	return r.lockfile.Close()
}

// Config the current config. This function DOES NOT copy the config. The caller
// MUST NOT modify it without first calling `Clone`.
//
// Result when not Open is undefined. The method may panic if it pleases.
func (r *FSRepo) Config() (*config.Config, error) {
	// It is not necessary to hold the package lock since the repo is in an
	// opened state. The package lock is _not_ meant to ensure that the repo is
	// thread-safe. The package lock is only meant to guard against removal and
	// coordinate the lockfile. However, we provide thread-safety to keep
	// things simple.
	packageLock.Lock()
	defer packageLock.Unlock()

	if r.closed {
		return nil, errors.New("cannot access config, repo not open")
	}
	return r.config, nil
}

func (r *FSRepo) FileManager() *filestore.FileManager {
	return r.filemgr
}

func (r *FSRepo) BackupConfig(prefix string) (string, error) {
	temp, err := ioutil.TempFile(r.path, "config-"+prefix)
	if err != nil {
		return "", err
	}
	defer temp.Close()

	configFilename, err := config.Filename(r.path)
	if err != nil {
		return "", err
	}

	orig, err := os.OpenFile(configFilename, os.O_RDONLY, 0600)
	if err != nil {
		return "", err
	}
	defer orig.Close()

	_, err = io.Copy(temp, orig)
	if err != nil {
		return "", err
	}

	return orig.Name(), nil
}

// setConfigUnsynced is for private use.
func (r *FSRepo) setConfigUnsynced(updated *config.Config) error {
	configFilename, err := config.Filename(r.path)
	if err != nil {
		return err
	}
	// to avoid clobbering user-provided keys, must read the config from disk
	// as a map, write the updated struct values to the map and write the map
	// to disk.
	var mapconf map[string]interface{}
	if err := serialize.ReadConfigFile(configFilename, &mapconf); err != nil {
		return err
	}
	m, err := config.ToMap(updated)
	if err != nil {
		return err
	}
	for k, v := range m {
		mapconf[k] = v
	}
	if err := serialize.WriteConfigFile(configFilename, mapconf); err != nil {
		return err
	}
	// Do not use `*r.config = ...`. This will modify the *shared* config
	// returned by `r.Config`.
	r.config = updated
	return nil
}

// SetConfig updates the FSRepo's config. The user must not modify the config
// object after calling this method.
func (r *FSRepo) SetConfig(updated *config.Config) error {

	// packageLock is held to provide thread-safety.
	packageLock.Lock()
	defer packageLock.Unlock()

	return r.setConfigUnsynced(updated)
}

// GetConfigKey retrieves only the value of a particular key.
func (r *FSRepo) GetConfigKey(key string) (interface{}, error) {
	packageLock.Lock()
	defer packageLock.Unlock()

	if r.closed {
		return nil, errors.New("repo is closed")
	}

	filename, err := config.Filename(r.path)
	if err != nil {
		return nil, err
	}
	var cfg map[string]interface{}
	if err := serialize.ReadConfigFile(filename, &cfg); err != nil {
		return nil, err
	}
	return common.MapGetKV(cfg, key)
}

// SetConfigKey writes the value of a particular key.
func (r *FSRepo) SetConfigKey(key string, value interface{}) error {
	packageLock.Lock()
	defer packageLock.Unlock()

	if r.closed {
		return errors.New("repo is closed")
	}

	filename, err := config.Filename(r.path)
	if err != nil {
		return err
	}
	var mapconf map[string]interface{}
	if err := serialize.ReadConfigFile(filename, &mapconf); err != nil {
		return err
	}

	// Load private key to guard against it being overwritten.
	// NOTE: this is a temporary measure to secure this field until we move
	// keys out of the config file.
	pkval, err := common.MapGetKV(mapconf, config.PrivKeySelector)
	if err != nil {
		return err
	}

	// Get the type of the value associated with the key
	oldValue, err := common.MapGetKV(mapconf, key)
	ok := true
	if err != nil {
		// key-value does not exist yet
		switch v := value.(type) {
		case string:
			value, err = strconv.ParseBool(v)
			if err != nil {
				value, err = strconv.Atoi(v)
				if err != nil {
					value, err = strconv.ParseFloat(v, 32)
					if err != nil {
						value = v
					}
				}
			}
		default:
		}
	} else {
		switch oldValue.(type) {
		case bool:
			value, ok = value.(bool)
		case int:
			value, ok = value.(int)
		case float32:
			value, ok = value.(float32)
		case string:
			value, ok = value.(string)
		default:
		}
		if !ok {
			return fmt.Errorf("wrong config type, expected %T", oldValue)
		}
	}

	if err := common.MapSetKV(mapconf, key, value); err != nil {
		return err
	}

	// replace private key, in case it was overwritten.
	if err := common.MapSetKV(mapconf, config.PrivKeySelector, pkval); err != nil {
		return err
	}

	// This step doubles as to validate the map against the struct
	// before serialization
	conf, err := config.FromMap(mapconf)
	if err != nil {
		return err
	}
	if err := serialize.WriteConfigFile(filename, mapconf); err != nil {
		return err
	}
	return r.setConfigUnsynced(conf) // TODO roll this into this method
}

// Datastore returns a repo-owned datastore. If FSRepo is Closed, return value
// is undefined.
func (r *FSRepo) Datastore() repo.Datastore {
	packageLock.Lock()
	d := r.ds
	packageLock.Unlock()
	return d
}

// GetStorageUsage computes the storage space taken by the repo in bytes
func (r *FSRepo) GetStorageUsage() (uint64, error) {
	return ds.DiskUsage(r.Datastore())
}

func (r *FSRepo) SwarmKey() ([]byte, error) {
	repoPath := filepath.Clean(r.path)
	spath := filepath.Join(repoPath, swarmKeyFile)

	f, err := os.Open(spath)
	if err != nil {
		// If does not exist, use default key
		if os.IsNotExist(err) {
			// Maybe migration has not completed, use default key
			if r.config.Swarm.SwarmKey == "" {
				return []byte(config.DefaultSwarmKey), nil
			}
			return []byte(r.config.Swarm.SwarmKey), nil
		}
		return nil, err
	}
	defer f.Close()

	return ioutil.ReadAll(f)
}

var _ io.Closer = &FSRepo{}
var _ repo.Repo = &FSRepo{}

// IsInitialized returns true if the repo is initialized at provided |path|.
func IsInitialized(path string) bool {
	// packageLock is held to ensure that another caller doesn't attempt to
	// Init or Remove the repo while this call is in progress.
	packageLock.Lock()
	defer packageLock.Unlock()

	return isInitializedUnsynced(path)
}

// private methods below this point. NB: packageLock must held by caller.

// isInitializedUnsynced reports whether the repo is initialized. Caller must
// hold the packageLock.
func isInitializedUnsynced(repoPath string) bool {
	return configIsInitialized(repoPath)
}<|MERGE_RESOLUTION|>--- conflicted
+++ resolved
@@ -11,7 +11,6 @@
 	"strings"
 	"sync"
 
-<<<<<<< HEAD
 	keystore "github.com/TRON-US/go-btfs/keystore"
 	repo "github.com/TRON-US/go-btfs/repo"
 	"github.com/TRON-US/go-btfs/repo/common"
@@ -20,15 +19,6 @@
 
 	config "github.com/TRON-US/go-btfs-config"
 	serialize "github.com/TRON-US/go-btfs-config/serialize"
-=======
-	filestore "github.com/ipfs/go-filestore"
-	keystore "github.com/ipfs/go-ipfs/keystore"
-	repo "github.com/ipfs/go-ipfs/repo"
-	"github.com/ipfs/go-ipfs/repo/common"
-	mfsr "github.com/ipfs/go-ipfs/repo/fsrepo/migrations"
-	dir "github.com/ipfs/go-ipfs/thirdparty/dir"
-
->>>>>>> 8431e2e8
 	ds "github.com/ipfs/go-datastore"
 	measure "github.com/ipfs/go-ds-measure"
 	filestore "github.com/ipfs/go-filestore"
@@ -413,11 +403,7 @@
 		return fmt.Errorf("required Datastore.Spec entry missing from config file")
 	}
 	if r.config.Datastore.NoSync {
-<<<<<<< HEAD
-		log.Warning("NoSync is now deprecated in favor of datastore specific settings. If you want to disable fsync on flatfs set 'sync' to false. See https://github.com/TRON-US/go-btfs/blob/master/docs/datastores.md#flatfs.")
-=======
-		log.Warn("NoSync is now deprecated in favor of datastore specific settings. If you want to disable fsync on flatfs set 'sync' to false. See https://github.com/ipfs/go-ipfs/blob/master/docs/datastores.md#flatfs.")
->>>>>>> 8431e2e8
+		log.Warn("NoSync is now deprecated in favor of datastore specific settings. If you want to disable fsync on flatfs set 'sync' to false. See https://github.com/TRON-US/go-btfs/blob/master/docs/datastores.md#flatfs.")
 	}
 
 	dsc, err := AnyDatastoreConfig(r.config.Datastore.Spec)
