--- conflicted
+++ resolved
@@ -1,20 +1,8 @@
 # Developer Documentation and Guides
-
-If you are looking for User Documentation & Guides, please visit [docs.ipfs.io](https://docs.ipfs.io/).
 
 Please check out the following guide to using and developing BTFS:
 
-<<<<<<< HEAD
 [BTFS Developer Hub](https://docs.btfs.io/)
-=======
-## Developing `go-ipfs`
-
-- First, please read the Contributing Guidelines [for IPFS projects](https://github.com/ipfs/community/blob/master/CONTRIBUTING.md) and then the Contributing Guidelines for [go-ipfs specifically](https://github.com/ipfs/community/blob/master/CONTRIBUTING_GO.md)
-- Building on…
-    - [Windows](windows.md)
-- [Performance Debugging Guidelines](debug-guide.md)
-- [Release Checklist](releases.md)
->>>>>>> 8431e2e8
 
 ## Guides
 
@@ -25,7 +13,6 @@
 
 - [Configuration reference](config.md)
     - [Datastore configuration](datastores.md)
-<<<<<<< HEAD
 
 ## Developing `go-btfs`
 
@@ -33,16 +20,4 @@
 
 ## Other
 
-- Our [Developer Certificate of Origin (DCO)](developer-certificate-of-origin) — when you sign your commits with `Signed-off-by: <your name>`, you are agreeing to this document.
-=======
-    - [Experimental features](experimental-features.md)
-- [Installing command completion](command-completion.md)
-- [Mounting IPFS with FUSE](fuse.md)
-- [Installing plugins](plugins.md)
-- [Setting up an IPFS Gateway](https://github.com/ipfs/go-ipfs/blob/master/docs/gateway.md)
-
-## Other
-
-- [Thanks to all our contributors ❤️](AUTHORS) (We use the `generate-authors.sh` script to regenerate this list.)
-- [How to file a GitHub Issue](github-issue-guide.md)
->>>>>>> 8431e2e8
+- Our [Developer Certificate of Origin (DCO)](developer-certificate-of-origin) — when you sign your commits with `Signed-off-by: <your name>`, you are agreeing to this document.