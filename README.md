# go-btfs

## What is BTFS?

BitTorrent File System (BTFS) is a protocol forked from 
IPFS that utilizes the TRON network and the BitTorrent Ecosystem for integration with DApps and smart 
contracts. 

<<<<<<< HEAD
* The <a href="https://docs.btfs.io/" target="_blank">API documentation</a> walks developers through BTFS setup, usage, and API references. 
* Please join the BTFS community at https://discord.gg/PQWfzWS.   
=======
## What is IPFS?

IPFS is a global, versioned, peer-to-peer filesystem. It combines good ideas from previous systems such as Git, BitTorrent, Kademlia, SFS, and the Web. It is like a single BitTorrent swarm, exchanging git objects. IPFS provides an interface as simple as the HTTP web, but with permanence built-in. You can also mount the world at /ipfs.

For more info see: https://docs.ipfs.io/introduction/overview/

Before opening an issue, consider using one of the following locations to ensure you are opening your thread in the right place:
  - go-ipfs _implementation_ bugs in [this repo](https://github.com/ipfs/go-ipfs/issues).
  - Documentation issues in [ipfs/docs issues](https://github.com/ipfs/docs/issues).
  - IPFS _design_ in [ipfs/specs issues](https://github.com/ipfs/specs/issues).
  - Exploration of new ideas in [ipfs/notes issues](https://github.com/ipfs/notes/issues).
  - Ask questions and meet the rest of the community at the [IPFS Forum](https://discuss.ipfs.io).
>>>>>>> d6e036a8

## Table of Contents

- [Install](#install)
  - [System Requirements](#system-requirements)
- [Build from Source](#build-from-source)
  - [MacOS](#macos)
  - [Linux VM](#linux-vm)
  - [Docker](#docker)
- [Usage](#usage)
- [Getting Started](#getting-started)
  - [Some things to try](#some-things-to-try)
- [Packages](#packages)
- [Soter](#soter)
- [License](#license)


## Install

The download and install instructions for BTFS are over at: https://docs.btfs.io/docs/btfs-demo. 

### System Requirements

<<<<<<< HEAD
BTFS can run on most Linux, macOS, and Windows systems. We recommend 
running it on a machine with at least 2 GB of RAM (it’ll do fine with 
only one CPU core), but it should run fine with as little as 1 GB of 
RAM. On systems with less memory, it may not be completely stable.
Only support compiling from source for mac and unix-based system.
=======
IPFS can run on most Linux, macOS, and Windows systems. We recommend running it on a machine with at least 2 GB of RAM and 2 CPU cores (go-ipfs is highly parallel). On systems with less memory, it may not be completely stable.

If your system is resource-constrained, we recommend:

1. Installing OpenSSL and rebuilding go-ipfs manually with `make build GOTAGS=openssl`. See the [download and compile](#download-and-compile-ipfs) section for more information on compiling go-ipfs.
2. Initializing your daemon with `ipfs init --profile=lowpower`
>>>>>>> d6e036a8

### Install Pre-Built Packages

We host pre-built binaries at https://github.com/TRON-US/btfs-binary-releases. 

#### Initialize a BTFS Daemon

```
$ btfs init
initializing BTFS node at /home/ubuntu/.btfs
generating 2048-bit keypair...done
peer identity: 16Uiu2HAmHmW9mHcE9c5UfUomy8caBuEgJVP99MDb4wFtzF8URgzE
to get started, enter:

        btfs cat /btfs/QmPbWqakofrBdDSm4mLUS5RE5QiPQi8JbnK73LgWwQNdbi/readme
```

#### Start the Daemon

Start the BTFS Daemon
```
$ btfs daemon
```

<<<<<<< HEAD
## Build from Source
=======
Development version of go-ipfs is also on AUR under
[go-ipfs-git](https://aur.archlinux.org/packages/go-ipfs-git/).
You can install it using your favorite AUR Helper or manually from AUR.
>>>>>>> d6e036a8

### MacOS

Clone the go-btfs repository
```
$ git clone https://github.com/TRON-US/go-btfs
```

Navigate to the go-btfs directory and run `make install`.
```
$ cd go-btfs
$ make install
```

A successful make install outputs something like:
```
$ make install
go: downloading github.com/tron-us/go-btfs-common v0.2.28
go: extracting github.com/tron-us/go-btfs-common v0.2.28
go: finding github.com/tron-us/go-btfs-common v0.2.28
go version go1.14.1 darwin/amd64
bin/check_go_version 1.14
go install  "-asmflags=all='-trimpath='" "-gcflags=all='-trimpath='" -ldflags="-X "github.com/TRON-US/go-btfs".CurrentCommit=e4848946d" ./cmd/btfs
```

Afterwards, run `btfs init` and `btfs daemon` to initialize and start the daemon. 

### Linux VM

Developers wishing to run a BTFS daemon on a Linux VM should first set up the environment. On an AWS EC2 Linux machine for example, it would be helpful to first install the following tools and dependencies:
```
$ sudo yum update          // Installs general updates for Linux
$ sudo yum install git     // Lets you git clone the go-btfs repository
$ sudo yum install patch   // Required for building from source
$ sudo yum install gcc     // Required for building from source
```

Building BTFS from source requires Go 1.14 or higher. To install from the terminal:
```
$ cd /tmp
$ GO_PACKAGE=go1.14.linux-amd64.tar.gz
$ wget https://golang.org/dl/$GO_PACKAGE
$ sudo tar -xvf $GO_PACKAGE
$ sudo mv go /usr/local
$ sudo rm $GO_PACKAGE
```

<<<<<<< HEAD
Navigate back to root directory and set the Go Path in the environment variables: 
=======
### Build from Source

go-ipfs's build system requires Go 1.14.2 and some standard POSIX build tools:

* GNU make
* Git
* GCC (or some other go compatible C Compiler) (optional)

To build without GCC, build with `CGO_ENABLED=0` (e.g., `make build CGO_ENABLED=0`).

#### Install Go

The build process for ipfs requires Go 1.14.2 or higher. If you don't have it: [Download Go 1.14+](https://golang.org/dl/).

You'll need to add Go's bin directories to your `$PATH` environment variable e.g., by adding these lines to your `/etc/profile` (for a system-wide installation) or `$HOME/.profile`:

>>>>>>> d6e036a8
```
$ export GOPATH=${HOME}/go
$ export PATH=$PATH:/usr/local/go/bin
$ export PATH=$PATH:$GOPATH/bin
$ export GO111MODULE=on
```

Verify the Go version is 1.14 or higher:
```
$ go version
```

Navigate to the go-btfs directory and run `make install`.
```
$ cd go-btfs
$ make install
```

Afterwards, run `btfs init` and `btfs daemon` to initialize and start the daemon. To re-initialize a new pair of keys, you can shut down the daemon first via `btfs shutdown`. Then run `rm -r .btfs` and `btfs init` again. 

### Docker

Developers also have the option to build a BTFS daemon within a Docker container. After cloning the go-btfs repository, navigate into the go-btfs directory. This is where the Dockerfile is located. Build the docker image:
```
$ cd go-btfs
$ docker image build -t btfs_docker .   // Builds the docker image and tags "btfs_docker" as the name 
```

<<<<<<< HEAD
A successful build should have an output like:
```
Sending build context to Docker daemon  2.789MB
Step 1/37 : FROM golang:1.14-stretch
 ---> 4fe257ac564c
Step 2/37 : MAINTAINER TRON-US <support@tron.network>
 ---> Using cache
 ---> 02409001f528

...

Step 37/37 : CMD ["daemon", "--migrate=true"]
 ---> Running in 3660f91dce94
Removing intermediate container 3660f91dce94
 ---> b4e1523cf264
Successfully built b4e1523cf264
Successfully tagged btfs_docker:latest
```
=======
##### OpenSSL

To build go-ipfs with OpenSSL support, append `GOTAGS=openssl` to your `make` invocation. Building with OpenSSL should significantly reduce the background CPU usage on nodes that frequently make or receive new connections.

Note: OpenSSL requires CGO support and, by default, CGO is disabled when cross-compiling. To cross-compile with OpenSSL support, you must:

1. Install a compiler toolchain for the target platform.
2. Set the `CGO_ENABLED=1` environment variable.

#### Troubleshooting

- Separate [instructions are available for building on Windows](docs/windows.md).
- `git` is required in order for `go get` to fetch all dependencies.
- Package managers often contain out-of-date `golang` packages.
  Ensure that `go version` reports at least 1.10. See above for how to install go.
- If you are interested in development, please install the development
dependencies as well.
- _WARNING_: Older versions of OSX FUSE (for Mac OS X) can cause kernel panics when mounting!-
  We strongly recommend you use the [latest version of OSX FUSE](http://osxfuse.github.io/).
  (See https://github.com/ipfs/go-ipfs/issues/177)
- For more details on setting up FUSE (so that you can mount the filesystem), see the docs folder.
- Shell command completion is available in `misc/completion/ipfs-completion.bash`. Read [docs/command-completion.md](docs/command-completion.md) to learn how to install it.
- See the [init examples](https://github.com/ipfs/website/tree/master/static/docs/examples/init) for how to connect IPFS to systemd or whatever init system your distro uses.

### Updating go-ipfs

#### Using ipfs-update
>>>>>>> d6e036a8

Start the container based on the new image. Starting the container also initializes and starts the BTFS daemon.
```
$ docker container run --publish 8080:5001 --detach --name btfs1 btfs_docker
```

The CLI flags are as such:

* `--publish` asks Docker to forward traffic incoming on the host’s port 8080, to the container’s port 5001. 
* `--detach` asks Docker to run this container in the background.
* `--name` specifies a name with which you can refer to your container in subsequent commands, in this case btfs1.

Configure cross-origin(CORS)
You need to configure cross-origin (CORS) to access the container from the host.
```
(host) docker exec -it btfs1 /bin/sh // Enter the container's shell
```

Then configure cross-origin(CORS) with btfs

```
(container) btfs config --json API.HTTPHeaders.Access-Control-Allow-Origin '["http://$IP:$PORT"]'
(container) btfs config --json API.HTTPHeaders.Access-Control-Allow-Methods '["PUT", "GET", "POST"]'
```

E.g:
```
(container) btfs config --json API.HTTPHeaders.Access-Control-Allow-Origin '["http://localhost:8080"]'
(container) btfs config --json API.HTTPHeaders.Access-Control-Allow-Methods '["PUT", "GET", "POST"]'
```

Exit the container and restart the container
```
(container) exit
(host) docker restart btfs1
```

You can access the container from the host with http://localhost:8080/hostui .

<<<<<<< HEAD
Execute commands within the docker container:
```
docker exec CONTAINER btfs add chunker=reed-solomon FILE
```
=======
    echo "hello world" > hello
    ipfs add hello
    # This should output a hash string that looks something like:
    # QmT78zSuBmuS4z925WZfrqQ1qHaJ56DQaTfyMUF7F8ff5o
    ipfs cat <that hash>
>>>>>>> d6e036a8

## Usage

```
  btfs - Global p2p merkle-dag filesystem.

  btfs [--config=<config> | -c] [--debug | -D] [--help] [-h] [--api=<api>] [--offline] [--cid-base=<base>] [--upgrade-cidv0-in-output] [--encoding=<encoding> | --enc] [--timeout=<timeout>] <command> ...

SUBCOMMANDS
  BASIC COMMANDS
    init          Initialize btfs local configuration
    add <path>    Add a file to BTFS
    cat <ref>     Show BTFS object data
    get <ref>     Download BTFS objects
    ls <ref>      List links from an object
    refs <ref>    List hashes of links from an object
  
  DATA STRUCTURE COMMANDS
    block         Interact with raw blocks in the datastore
    object        Interact with raw dag nodes
    files         Interact with objects as if they were a unix filesystem
    dag           Interact with IPLD documents (experimental)
  
  ADVANCED COMMANDS
    daemon        Start a long-running daemon process
<<<<<<< HEAD
    mount         Mount an BTFS read-only mountpoint
=======
    mount         Mount an ipfs read-only mount point
>>>>>>> d6e036a8
    resolve       Resolve any type of name
    name          Publish and resolve IPNS names
    key           Create and list IPNS name keypairs
    dns           Resolve DNS links
    pin           Pin objects to local storage
    repo          Manipulate the BTFS repository
    stats         Various operational stats
    p2p           Libp2p stream mounting
    filestore     Manage the filestore (experimental)
  
  NETWORK COMMANDS
    id            Show info about BTFS peers
    bootstrap     Add or remove bootstrap peers
    swarm         Manage connections to the p2p network
    dht           Query the DHT for values or peers
    ping          Measure the latency of a connection
    diag          Print diagnostics
  
  TOOL COMMANDS
    config        Manage configuration
    version       Show btfs version information
    commands      List all available commands
<<<<<<< HEAD
    cid           Convert and discover properties of CIDs
    log           Manage and show logs of running daemon
  
  Use 'btfs <command> --help' to learn more about each command.
  
  btfs uses a repository in the local file system. By default, the repo is
  located at ~/.btfs. To change the repo location, set the $BTFS_PATH
  environment variable:
  
    export BTFS_PATH=/path/to/btfsrepo
```

## Getting Started
=======

  Use 'ipfs <command> --help' to learn more about each command.

  ipfs uses a repository in the local file system. By default, the repo is located at
  ~/.ipfs. To change the repo location, set the $IPFS_PATH environment variable:

    export IPFS_PATH=/path/to/ipfsrepo
```

### Running IPFS inside Docker

An IPFS docker image is hosted at [hub.docker.com/r/ipfs/go-ipfs](https://hub.docker.com/r/ipfs/go-ipfs/).
To make files visible inside the container you need to mount a host directory
with the `-v` option to docker. Choose a directory that you want to use to
import/export files from IPFS. You should also choose a directory to store
IPFS files that will persist when you restart the container.

    export ipfs_staging=</absolute/path/to/somewhere/>
    export ipfs_data=</absolute/path/to/somewhere_else/>

Start a container running ipfs and expose ports 4001, 5001 and 8080:

    docker run -d --name ipfs_host -v $ipfs_staging:/export -v $ipfs_data:/data/ipfs -p 4001:4001 -p 4001:4001/udp -p 127.0.0.1:8080:8080 -p 127.0.0.1:5001:5001 ipfs/go-ipfs:latest

Watch the ipfs log:

    docker logs -f ipfs_host

Wait for ipfs to start. ipfs is running when you see:

    Gateway (readonly) server
    listening on /ip4/0.0.0.0/tcp/8080

You can now stop watching the log.

Run ipfs commands:

    docker exec ipfs_host ipfs <args...>

For example: connect to peers

    docker exec ipfs_host ipfs swarm peers

Add files:

    cp -r <something> $ipfs_staging
    docker exec ipfs_host ipfs add -r /export/<something>

Stop the running container:

    docker stop ipfs_host

When starting a container running ipfs for the first time with an empty data directory, it will call `ipfs init` to initialize configuration files and generate a new keypair. At this time, you can choose which profile to apply using the `IPFS_PROFILE` environment variable:

    docker run -d --name ipfs_host -e IPFS_PROFILE=server -v $ipfs_staging:/export -v $ipfs_data:/data/ipfs -p 4001:4001 -p 4001:4001/udp -p 127.0.0.1:8080:8080 -p 127.0.0.1:5001:5001 ipfs/go-ipfs:latest

It is possible to initialize the container with a swarm key file (`/data/ipfs/swarm.key`) using the variables `IPFS_SWARM_KEY` and `IPFS_SWARM_KEY_FILE`. The `IPFS_SWARM_KEY` creates `swarm.key` with the contents of the variable itself, whilst `IPFS_SWARM_KEY_FILE` copies the key from a path stored in the variable. The `IPFS_SWARM_KEY_FILE` **overwrites** the key generated by `IPFS_SWARM_KEY`.

    docker run -d --name ipfs_host -e IPFS_SWARM_KEY=<your swarm key> -v $ipfs_staging:/export -v $ipfs_data:/data/ipfs -p 4001:4001 -p 4001:4001/udp -p 127.0.0.1:8080:8080 -p 127.0.0.1:5001:5001 ipfs/go-ipfs:latest

The swarm key initialization can also be done using docker secrets **(requires docker swarm or docker-compose)**:

    cat your_swarm.key | docker secret create swarm_key_secret -
    docker run -d --name ipfs_host --secret swarm_key_secret -e IPFS_SWARM_KEY_FILE=/run/secrets/swarm_key_secret -v $ipfs_staging:/export -v $ipfs_data:/data/ipfs -p 4001:4001 -p 4001:4001/udp -p 127.0.0.1:8080:8080 -p 127.0.0.1:5001:5001 ipfs/go-ipfs:latest

### Troubleshooting

If you have previously installed IPFS before and you are running into problems getting a newer version to work, try deleting (or backing up somewhere else) your IPFS config directory (~/.ipfs by default) and rerunning `ipfs init`. This will reinitialize the config file to its defaults and clear out the local datastore of any bad entries.

Please direct general questions and help requests to our [forum](https://discuss.ipfs.io) or our IRC channel (freenode #ipfs).

If you believe you've found a bug, check the [issues list](https://github.com/ipfs/go-ipfs/issues) and, if you don't see your problem there, either come talk to us on IRC (freenode #ipfs) or file an issue of your own!
>>>>>>> d6e036a8

### Some things to try

Basic proof of 'btfs working' locally:

	echo "hello world" > hello
	btfs add hello
	# This should output a hash string that looks something like:
	# QmT78zSuBmuS4z925WZfrqQ1qHaJ56DQaTfyMUF7F8ff5o
	btfs cat <that hash>


## Development

Some places to get you started on the codebase:

- Main file: [./cmd/btfs/main.go](https://github.com/TRON-US/go-btfs/blob/master/cmd/btfs/main.go)
- CLI Commands: [./core/commands/](https://github.com/TRON-US/go-btfs/tree/master/core/commands)
- libp2p
  - libp2p: [libp2p](https://github.com/libp2p/go-libp2p)
  - DHT: [DHT](https://github.com/libp2p/go-libp2p-kad-dht)
  - PubSub: [PubSub](https://github.com/libp2p/go-libp2p-pubsub)


### Development Dependencies

If you make changes to the protocol buffers, you will need to install the [protoc compiler](https://github.com/google/protobuf).

### Soter

BTFS Soter is a charging service gateway based on the TRON Network and BTFS cluster. Users can access the BTFS network via the Soter gateway.

[Soter Interface Document](https://btfssoter.readme.io/docs/soter-interface-documentation)

### License

[MIT](./LICENSE)<|MERGE_RESOLUTION|>--- conflicted
+++ resolved
@@ -6,23 +6,8 @@
 IPFS that utilizes the TRON network and the BitTorrent Ecosystem for integration with DApps and smart 
 contracts. 
 
-<<<<<<< HEAD
 * The <a href="https://docs.btfs.io/" target="_blank">API documentation</a> walks developers through BTFS setup, usage, and API references. 
 * Please join the BTFS community at https://discord.gg/PQWfzWS.   
-=======
-## What is IPFS?
-
-IPFS is a global, versioned, peer-to-peer filesystem. It combines good ideas from previous systems such as Git, BitTorrent, Kademlia, SFS, and the Web. It is like a single BitTorrent swarm, exchanging git objects. IPFS provides an interface as simple as the HTTP web, but with permanence built-in. You can also mount the world at /ipfs.
-
-For more info see: https://docs.ipfs.io/introduction/overview/
-
-Before opening an issue, consider using one of the following locations to ensure you are opening your thread in the right place:
-  - go-ipfs _implementation_ bugs in [this repo](https://github.com/ipfs/go-ipfs/issues).
-  - Documentation issues in [ipfs/docs issues](https://github.com/ipfs/docs/issues).
-  - IPFS _design_ in [ipfs/specs issues](https://github.com/ipfs/specs/issues).
-  - Exploration of new ideas in [ipfs/notes issues](https://github.com/ipfs/notes/issues).
-  - Ask questions and meet the rest of the community at the [IPFS Forum](https://discuss.ipfs.io).
->>>>>>> d6e036a8
 
 ## Table of Contents
 
@@ -46,20 +31,11 @@
 
 ### System Requirements
 
-<<<<<<< HEAD
 BTFS can run on most Linux, macOS, and Windows systems. We recommend 
 running it on a machine with at least 2 GB of RAM (it’ll do fine with 
 only one CPU core), but it should run fine with as little as 1 GB of 
 RAM. On systems with less memory, it may not be completely stable.
 Only support compiling from source for mac and unix-based system.
-=======
-IPFS can run on most Linux, macOS, and Windows systems. We recommend running it on a machine with at least 2 GB of RAM and 2 CPU cores (go-ipfs is highly parallel). On systems with less memory, it may not be completely stable.
-
-If your system is resource-constrained, we recommend:
-
-1. Installing OpenSSL and rebuilding go-ipfs manually with `make build GOTAGS=openssl`. See the [download and compile](#download-and-compile-ipfs) section for more information on compiling go-ipfs.
-2. Initializing your daemon with `ipfs init --profile=lowpower`
->>>>>>> d6e036a8
 
 ### Install Pre-Built Packages
 
@@ -84,13 +60,7 @@
 $ btfs daemon
 ```
 
-<<<<<<< HEAD
 ## Build from Source
-=======
-Development version of go-ipfs is also on AUR under
-[go-ipfs-git](https://aur.archlinux.org/packages/go-ipfs-git/).
-You can install it using your favorite AUR Helper or manually from AUR.
->>>>>>> d6e036a8
 
 ### MacOS
 
@@ -138,26 +108,7 @@
 $ sudo rm $GO_PACKAGE
 ```
 
-<<<<<<< HEAD
 Navigate back to root directory and set the Go Path in the environment variables: 
-=======
-### Build from Source
-
-go-ipfs's build system requires Go 1.14.2 and some standard POSIX build tools:
-
-* GNU make
-* Git
-* GCC (or some other go compatible C Compiler) (optional)
-
-To build without GCC, build with `CGO_ENABLED=0` (e.g., `make build CGO_ENABLED=0`).
-
-#### Install Go
-
-The build process for ipfs requires Go 1.14.2 or higher. If you don't have it: [Download Go 1.14+](https://golang.org/dl/).
-
-You'll need to add Go's bin directories to your `$PATH` environment variable e.g., by adding these lines to your `/etc/profile` (for a system-wide installation) or `$HOME/.profile`:
-
->>>>>>> d6e036a8
 ```
 $ export GOPATH=${HOME}/go
 $ export PATH=$PATH:/usr/local/go/bin
@@ -186,7 +137,6 @@
 $ docker image build -t btfs_docker .   // Builds the docker image and tags "btfs_docker" as the name 
 ```
 
-<<<<<<< HEAD
 A successful build should have an output like:
 ```
 Sending build context to Docker daemon  2.789MB
@@ -205,35 +155,6 @@
 Successfully built b4e1523cf264
 Successfully tagged btfs_docker:latest
 ```
-=======
-##### OpenSSL
-
-To build go-ipfs with OpenSSL support, append `GOTAGS=openssl` to your `make` invocation. Building with OpenSSL should significantly reduce the background CPU usage on nodes that frequently make or receive new connections.
-
-Note: OpenSSL requires CGO support and, by default, CGO is disabled when cross-compiling. To cross-compile with OpenSSL support, you must:
-
-1. Install a compiler toolchain for the target platform.
-2. Set the `CGO_ENABLED=1` environment variable.
-
-#### Troubleshooting
-
-- Separate [instructions are available for building on Windows](docs/windows.md).
-- `git` is required in order for `go get` to fetch all dependencies.
-- Package managers often contain out-of-date `golang` packages.
-  Ensure that `go version` reports at least 1.10. See above for how to install go.
-- If you are interested in development, please install the development
-dependencies as well.
-- _WARNING_: Older versions of OSX FUSE (for Mac OS X) can cause kernel panics when mounting!-
-  We strongly recommend you use the [latest version of OSX FUSE](http://osxfuse.github.io/).
-  (See https://github.com/ipfs/go-ipfs/issues/177)
-- For more details on setting up FUSE (so that you can mount the filesystem), see the docs folder.
-- Shell command completion is available in `misc/completion/ipfs-completion.bash`. Read [docs/command-completion.md](docs/command-completion.md) to learn how to install it.
-- See the [init examples](https://github.com/ipfs/website/tree/master/static/docs/examples/init) for how to connect IPFS to systemd or whatever init system your distro uses.
-
-### Updating go-ipfs
-
-#### Using ipfs-update
->>>>>>> d6e036a8
 
 Start the container based on the new image. Starting the container also initializes and starts the BTFS daemon.
 ```
@@ -273,20 +194,22 @@
 
 You can access the container from the host with http://localhost:8080/hostui .
 
-<<<<<<< HEAD
 Execute commands within the docker container:
 ```
-docker exec CONTAINER btfs add chunker=reed-solomon FILE
-```
-=======
+docker exec CONTAINER btfs add --chunker=reed-solomon FILE
+```
+
+### Some things to try
+
+Basic proof of 'ipfs working' locally:
+
     echo "hello world" > hello
-    ipfs add hello
+    btfs add --chunker=reed-solomon hello
     # This should output a hash string that looks something like:
-    # QmT78zSuBmuS4z925WZfrqQ1qHaJ56DQaTfyMUF7F8ff5o
-    ipfs cat <that hash>
->>>>>>> d6e036a8
-
-## Usage
+    # QmaN4MmXMduZe7Y7XoMKFPuDFunvEZU6DWtBPg3L8kkAuS
+    btfs cat <that hash>
+
+### Usage
 
 ```
   btfs - Global p2p merkle-dag filesystem.
@@ -310,11 +233,7 @@
   
   ADVANCED COMMANDS
     daemon        Start a long-running daemon process
-<<<<<<< HEAD
-    mount         Mount an BTFS read-only mountpoint
-=======
-    mount         Mount an ipfs read-only mount point
->>>>>>> d6e036a8
+    mount         Mount an BTFS read-only mount point
     resolve       Resolve any type of name
     name          Publish and resolve IPNS names
     key           Create and list IPNS name keypairs
@@ -337,10 +256,7 @@
     config        Manage configuration
     version       Show btfs version information
     commands      List all available commands
-<<<<<<< HEAD
-    cid           Convert and discover properties of CIDs
-    log           Manage and show logs of running daemon
-  
+ 
   Use 'btfs <command> --help' to learn more about each command.
   
   btfs uses a repository in the local file system. By default, the repo is
@@ -351,80 +267,6 @@
 ```
 
 ## Getting Started
-=======
-
-  Use 'ipfs <command> --help' to learn more about each command.
-
-  ipfs uses a repository in the local file system. By default, the repo is located at
-  ~/.ipfs. To change the repo location, set the $IPFS_PATH environment variable:
-
-    export IPFS_PATH=/path/to/ipfsrepo
-```
-
-### Running IPFS inside Docker
-
-An IPFS docker image is hosted at [hub.docker.com/r/ipfs/go-ipfs](https://hub.docker.com/r/ipfs/go-ipfs/).
-To make files visible inside the container you need to mount a host directory
-with the `-v` option to docker. Choose a directory that you want to use to
-import/export files from IPFS. You should also choose a directory to store
-IPFS files that will persist when you restart the container.
-
-    export ipfs_staging=</absolute/path/to/somewhere/>
-    export ipfs_data=</absolute/path/to/somewhere_else/>
-
-Start a container running ipfs and expose ports 4001, 5001 and 8080:
-
-    docker run -d --name ipfs_host -v $ipfs_staging:/export -v $ipfs_data:/data/ipfs -p 4001:4001 -p 4001:4001/udp -p 127.0.0.1:8080:8080 -p 127.0.0.1:5001:5001 ipfs/go-ipfs:latest
-
-Watch the ipfs log:
-
-    docker logs -f ipfs_host
-
-Wait for ipfs to start. ipfs is running when you see:
-
-    Gateway (readonly) server
-    listening on /ip4/0.0.0.0/tcp/8080
-
-You can now stop watching the log.
-
-Run ipfs commands:
-
-    docker exec ipfs_host ipfs <args...>
-
-For example: connect to peers
-
-    docker exec ipfs_host ipfs swarm peers
-
-Add files:
-
-    cp -r <something> $ipfs_staging
-    docker exec ipfs_host ipfs add -r /export/<something>
-
-Stop the running container:
-
-    docker stop ipfs_host
-
-When starting a container running ipfs for the first time with an empty data directory, it will call `ipfs init` to initialize configuration files and generate a new keypair. At this time, you can choose which profile to apply using the `IPFS_PROFILE` environment variable:
-
-    docker run -d --name ipfs_host -e IPFS_PROFILE=server -v $ipfs_staging:/export -v $ipfs_data:/data/ipfs -p 4001:4001 -p 4001:4001/udp -p 127.0.0.1:8080:8080 -p 127.0.0.1:5001:5001 ipfs/go-ipfs:latest
-
-It is possible to initialize the container with a swarm key file (`/data/ipfs/swarm.key`) using the variables `IPFS_SWARM_KEY` and `IPFS_SWARM_KEY_FILE`. The `IPFS_SWARM_KEY` creates `swarm.key` with the contents of the variable itself, whilst `IPFS_SWARM_KEY_FILE` copies the key from a path stored in the variable. The `IPFS_SWARM_KEY_FILE` **overwrites** the key generated by `IPFS_SWARM_KEY`.
-
-    docker run -d --name ipfs_host -e IPFS_SWARM_KEY=<your swarm key> -v $ipfs_staging:/export -v $ipfs_data:/data/ipfs -p 4001:4001 -p 4001:4001/udp -p 127.0.0.1:8080:8080 -p 127.0.0.1:5001:5001 ipfs/go-ipfs:latest
-
-The swarm key initialization can also be done using docker secrets **(requires docker swarm or docker-compose)**:
-
-    cat your_swarm.key | docker secret create swarm_key_secret -
-    docker run -d --name ipfs_host --secret swarm_key_secret -e IPFS_SWARM_KEY_FILE=/run/secrets/swarm_key_secret -v $ipfs_staging:/export -v $ipfs_data:/data/ipfs -p 4001:4001 -p 4001:4001/udp -p 127.0.0.1:8080:8080 -p 127.0.0.1:5001:5001 ipfs/go-ipfs:latest
-
-### Troubleshooting
-
-If you have previously installed IPFS before and you are running into problems getting a newer version to work, try deleting (or backing up somewhere else) your IPFS config directory (~/.ipfs by default) and rerunning `ipfs init`. This will reinitialize the config file to its defaults and clear out the local datastore of any bad entries.
-
-Please direct general questions and help requests to our [forum](https://discuss.ipfs.io) or our IRC channel (freenode #ipfs).
-
-If you believe you've found a bug, check the [issues list](https://github.com/ipfs/go-ipfs/issues) and, if you don't see your problem there, either come talk to us on IRC (freenode #ipfs) or file an issue of your own!
->>>>>>> d6e036a8
 
 ### Some things to try
 
