TGT_BIN :=
CLEAN :=
COVERAGE :=
DISTCLEAN :=
TEST :=
TEST_SHORT :=
GOCC ?= go
PROTOC ?= protoc

all: help    # all has to be first defined target
.PHONY: all

include mk/git.mk # has to be before tarball.mk
include mk/tarball.mk
include mk/util.mk
include mk/golang.mk

# -------------------- #
#   extra properties   #
# -------------------- #

ifeq ($(TEST_NO_FUSE),1)
	GOTAGS += nofuse
endif
export IPFS_REUSEPORT=false

# -------------------- #
#       sub-files      #
# -------------------- #
dir := bin
include $(dir)/Rules.mk

# tests need access to rules from plugin
dir := plugin
include $(dir)/Rules.mk

dir := test
include $(dir)/Rules.mk

dir := cmd/btfs
include $(dir)/Rules.mk

# include this file only if coverage target is executed
# it is quite expensive
ifneq ($(filter coverage% clean distclean test/unit/gotest.junit.xml,$(MAKECMDGOALS)),)
	# has to be after cmd/btfs due to PATH
	dir := coverage
	include $(dir)/Rules.mk
endif

<<<<<<< HEAD
dir := pin/internal/pb
include $(dir)/Rules.mk

=======
>>>>>>> 8431e2e8
# -------------------- #
#   universal rules    #
# -------------------- #

%.pb.go: %.proto bin/protoc-gen-gogofaster
	$(PROTOC) --gogofaster_out=. --proto_path=.:$(GOPATH)/src:$(dir $@) $<

# -------------------- #
#     core targets     #
# -------------------- #

build: $(TGT_BIN)
.PHONY: build

clean:
	rm -rf $(CLEAN)
.PHONY: clean

coverage: $(COVERAGE)
.PHONY: coverage

distclean: clean
	rm -rf $(DISTCLEAN)
	git clean -ffxd
.PHONY: distclean

test: $(TEST)
.PHONY: test

test_short: $(TEST_SHORT)
.PHONY: test_short

deps:
.PHONY: deps

nofuse: GOTAGS += nofuse
nofuse: build
.PHONY: nofuse

install: cmd/btfs-install
.PHONY: install

install_unsupported: install
	@echo "/=======================================================================\\"
	@echo '|                                                                       |'
	@echo '| `make install_unsupported` is deprecated, use `make install` instead. |'
	@echo '|                                                                       |'
	@echo "\\=======================================================================/"
.PHONY: install_unsupported

uninstall:
<<<<<<< HEAD
	$(GOCC) clean -i ./cmd/btfs
=======
	$(GOCC) clean -i ./cmd/ipfs
>>>>>>> 8431e2e8
.PHONY: uninstall

supported:
	@echo "Currently supported platforms:"
	@for p in ${SUPPORTED_PLATFORMS}; do echo $$p; done
.PHONY: supported

help:
	@echo 'DEPENDENCY TARGETS:'
	@echo ''
	@echo '  deps                 - Download dependencies using bundled gx'
	@echo '  test_sharness_deps   - Download and build dependencies for sharness'
	@echo ''
	@echo 'BUILD TARGETS:'
	@echo ''
	@echo '  all          - print this help message'
	@echo '  build        - Build binary at ./cmd/btfs/btfs'
	@echo '  nofuse       - Build binary with no fuse support'
	@echo '  install      - Build binary and install into $$GOPATH/bin'
#	@echo '  dist_install - TODO: c.f. ./cmd/btfs/dist/README.md'
	@echo ''
	@echo 'CLEANING TARGETS:'
	@echo ''
	@echo '  clean        - Remove files generated by build'
	@echo '  distclean    - Remove files that are no part of a repository'
	@echo '  uninstall    - Remove binary from $$GOPATH/bin'
	@echo ''
	@echo 'TESTING TARGETS:'
	@echo ''
	@echo '  test                    - Run all tests'
	@echo '  test_short              - Run short go tests and short sharness tests'
	@echo '  test_go_short           - Run short go tests'
	@echo '  test_go_test            - Run all go tests'
	@echo '  test_go_expensive       - Run all go tests and compile on all platforms'
	@echo '  test_go_race            - Run go tests with the race detector enabled'
	@echo '  test_go_lint            - Run the `golangci-lint` vetting tool'
	@echo '  test_sharness_short     - Run short sharness tests'
	@echo '  test_sharness_expensive - Run all sharness tests'
	@echo '  coverage     - Collects coverage info from unit tests and sharness'
	@echo
.PHONY: help<|MERGE_RESOLUTION|>--- conflicted
+++ resolved
@@ -48,12 +48,6 @@
 	include $(dir)/Rules.mk
 endif
 
-<<<<<<< HEAD
-dir := pin/internal/pb
-include $(dir)/Rules.mk
-
-=======
->>>>>>> 8431e2e8
 # -------------------- #
 #   universal rules    #
 # -------------------- #
@@ -105,11 +99,7 @@
 .PHONY: install_unsupported
 
 uninstall:
-<<<<<<< HEAD
 	$(GOCC) clean -i ./cmd/btfs
-=======
-	$(GOCC) clean -i ./cmd/ipfs
->>>>>>> 8431e2e8
 .PHONY: uninstall
 
 supported:
