--- conflicted
+++ resolved
@@ -1,11 +1,7 @@
 SHELL := /bin/bash # Use bash syntax
 
 # golang utilities
-<<<<<<< HEAD
 GO_MIN_VERSION = 1.14
-=======
-GO_MIN_VERSION = 1.14.2
->>>>>>> d6e036a8
 export GO111MODULE=on
 
 # pre-definitions
@@ -67,7 +63,7 @@
 
 test_go_test: $$(DEPS_GO)
 #	$(GOCC) test $(go-flags-with-tags) $(GOTFLAGS) ./...
-	$(GOCC) test $(go-flags-with-tags) $(GOTFLAGS) $(MY_PKGS)
+	echo $(go-flags-with-tags) && $(GOCC) test $(go-flags-with-tags) $(GOTFLAGS) $(MY_PKGS)
 .PHONY: test_go_test
 
 #Used to display coverage per function an total at the end
