--- conflicted
+++ resolved
@@ -38,14 +38,10 @@
 print-%:
 	@echo $*=$($*)
 
-<<<<<<< HEAD
 # generate static host ui
 hostui:
 	pkger -include /hostui
 
 # phony target that will mean that recipe is always exectued
-=======
-# phony target that will mean that recipe is always executed
->>>>>>> 8431e2e8
 ALWAYS:
 .PHONY: ALWAYS hostui