#!/bin/zsh
#set -x
set -euo pipefail
export GO111MODULE=on
export GOPATH="$(go env GOPATH)"

alias jq="jq --unbuffered"

[[ -n "${REPO_FILTER+x}" ]] || REPO_FILTER="github.com/(ipfs|libp2p|ipld)"
[[ -n "${IGNORED_FILES+x}" ]] || IGNORED_FILES='^\(\.gx\|package.json\|\.travis.yml\|go.mod\|go.sum\)$'

NL=$'\n'

msg() {
    echo "$*" >&2
}

statlog() {
    rpath="$GOPATH/src/$1"
    start="${2:-}"
    end="${3:-HEAD}"
    git -C "$rpath" log --shortstat --no-merges --pretty="tformat:%H%n%aN%n%aE" "$start..$end" | while 
        read hash
        read name
        read email
        read _ # empty line
        read changes
    do
        changed=0
        insertions=0
        deletions=0
        while read count event; do
            if [[ "$event" =~ ^file ]]; then
                changed=$count
            elif [[ "$event" =~ ^insertion ]]; then
                insertions=$count
            elif [[ "$event" =~ ^deletion ]]; then
                deletions=$count
            else
                echo "unknown event $event" >&2
                exit 1
            fi
        done<<<"${changes//,/$NL}"

        jq -n \
           --arg "hash" "$hash" \
           --arg "name" "$name" \
           --arg "email" "$email" \
           --argjson "changed" "$changed" \
           --argjson "insertions" "$insertions" \
           --argjson "deletions" "$deletions" \
           '{Commit: $hash, Author: $name, Email: $email, Files: $changed, Insertions: $insertions, Deletions: $deletions}'
    done
}

# Returns a stream of deps changed between $1 and $2.
dep_changes() {
    {
        <"$1"
        <"$2"
    } | jq -s 'JOIN(INDEX(.[0][]; .Path); .[1][]; .Path; {Path: .[0].Path, Old: (.[1] | del(.Path)), New: (.[0] | del(.Path))}) | select(.New.Version != .Old.Version)'
}

# resolve_commits resolves a git ref for each version.
resolve_commits() {
<<<<<<< HEAD
    jq '. + {Ref: (.Version|capture("^((?<ref1>.*)\\+incompatible|v.*-[0-9]{14}-(?<ref2>[a-f0-9]{12})|(?<ref3>v.*))$") | .ref1 // .ref2 // .ref3)}'
=======
    jq '. + {Ref: (.Version|capture("^((?<ref1>.*)\\+incompatible|v.*-(0\\.)?[0-9]{14}-(?<ref2>[a-f0-9]{12})|(?<ref3>v.*))$") | .ref1 // .ref2 // .ref3)}'
>>>>>>> 8431e2e8
}

# Generate a release log for a range of commits in a single repo.
release_log() {
    local repo="$1"
    local start="$2"
    local end="${3:-HEAD}"
    local ghname="${repo##github.com/}"
    local dir="$GOPATH/src/$repo"

    local commit prnum
    git -C "$dir" log \
        --format='tformat:%H %s' \
        --merges \
        "$start..$end" |
        sed -n -e 's/\([a-f0-9]\+\) .*#\([0-9]\+\).*/\1 \2/p' |
        while read commit prnum; do
            # Skip gx-only PRs.
            git -C "$dir" diff-tree --no-commit-id --name-only "$commit^" "$commit" |
                grep -v "${IGNORED_FILES}" >/dev/null || continue

            local desc="$(git -C "$dir" show --summary --format='tformat:%b' "$commit" | head -1)"
            printf -- "- %s ([%s#%s](https://%s/pull/%s))\n" "$desc" "$ghname" "$prnum" "$repo" "$prnum"
        done
}

indent() {
    sed -e 's/^/  /'
}

mod_deps() {
    go list -json -m all | jq 'select(.Version != null)'
}

ensure() {
    local repo="$1"
    local commit="$2"
    local rpath="$GOPATH/src/$repo"
    if [[ ! -d "$rpath" ]]; then
        msg "Cloning $repo..."
        git clone "http://$repo" "$rpath" >&2
    fi

    if ! git -C "$rpath" rev-parse --verify "$commit" >/dev/null; then
        msg "Fetching $repo..."
        git -C "$rpath" fetch --all >&2
    fi

    git -C "$rpath" rev-parse --verify "$commit" >/dev/null || return 1
}

statsummary() {
    jq -s 'group_by(.Author)[] | {Author: .[0].Author, Commits: (. | length), Insertions: (map(.Insertions) | add), Deletions: (map(.Deletions) | add), Files: (map(.Files) | add)}' |
        jq '. + {Lines: (.Deletions + .Insertions)}'
}

recursive_release_log() {
    local start="${1:-$(git tag -l | sort -V | grep -v -- '-rc' | grep 'v'| tail -n1)}"
    local end="${2:-$(git rev-parse HEAD)}"
    local repo_root="$(git rev-parse --show-toplevel)"
    local package="$(go list)"
    (
<<<<<<< HEAD
=======
        local result=0
>>>>>>> 8431e2e8
        local workspace="$(mktemp -d)"
        trap "$(printf 'rm -rf "%q"' "$workspace")" INT TERM EXIT
        cd "$workspace"

        echo "Computing old deps..." >&2
        git -C "$repo_root" show "$start:go.mod" >go.mod
        mod_deps | resolve_commits | jq -s > old_deps.json

        echo "Computing new deps..." >&2
        git -C "$repo_root" show "$end:go.mod" >go.mod
        mod_deps | resolve_commits | jq -s > new_deps.json

        rm -f go.mod go.sum

        printf -- "Generating Changelog for %s %s..%s\n" "$package" "$start" "$end" >&2

        printf -- "- %s:\n" "$package"
        release_log "$package" "$start" "$end" | indent


        statlog "$package" "$start" "$end" > statlog.json

        dep_changes old_deps.json new_deps.json |
            jq --arg filter "$REPO_FILTER" 'select(.Path | match($filter))' |
            # Compute changelogs
            jq -r '"\(.Path) \(.New.Version) \(.New.Ref) \(.Old.Version) \(.Old.Ref // "")"' |
            while read repo new new_ref old old_ref; do
<<<<<<< HEAD
                ensure "$repo" "$new_ref"
                statlog "$repo" "$old_ref" "$new_ref" >> statlog.json
                local changelog="$(release_log "$repo" "$old_ref" "$new_ref")"
=======
                if ! ensure "$repo" "$new_ref"; then
                    result=1
                    local changelog="failed to fetch repo"
                else
                    statlog "$repo" "$old_ref" "$new_ref" >> statlog.json
                    local changelog="$(release_log "$repo" "$old_ref" "$new_ref")"
                fi
>>>>>>> 8431e2e8
                if [[ -n "$changelog" ]]; then
                    printf -- "- %s (%s -> %s):\n" "$repo" "$old" "$new"
                    echo "$changelog" | indent
                fi
            done

        echo
        echo "Contributors"
        echo

        echo "| Contributor | Commits | Lines ± | Files Changed |"
        echo "|-------------|---------|---------|---------------|"
        statsummary <statlog.json |
            jq -s 'sort_by(.Lines) | reverse | .[]' |
            jq -r '"| \(.Author) | \(.Commits) | +\(.Insertions)/-\(.Deletions) | \(.Files) |"'
<<<<<<< HEAD
=======
        return "$status"
>>>>>>> 8431e2e8
    )
}

recursive_release_log "$@"<|MERGE_RESOLUTION|>--- conflicted
+++ resolved
@@ -63,11 +63,7 @@
 
 # resolve_commits resolves a git ref for each version.
 resolve_commits() {
-<<<<<<< HEAD
-    jq '. + {Ref: (.Version|capture("^((?<ref1>.*)\\+incompatible|v.*-[0-9]{14}-(?<ref2>[a-f0-9]{12})|(?<ref3>v.*))$") | .ref1 // .ref2 // .ref3)}'
-=======
     jq '. + {Ref: (.Version|capture("^((?<ref1>.*)\\+incompatible|v.*-(0\\.)?[0-9]{14}-(?<ref2>[a-f0-9]{12})|(?<ref3>v.*))$") | .ref1 // .ref2 // .ref3)}'
->>>>>>> 8431e2e8
 }
 
 # Generate a release log for a range of commits in a single repo.
@@ -130,10 +126,7 @@
     local repo_root="$(git rev-parse --show-toplevel)"
     local package="$(go list)"
     (
-<<<<<<< HEAD
-=======
         local result=0
->>>>>>> 8431e2e8
         local workspace="$(mktemp -d)"
         trap "$(printf 'rm -rf "%q"' "$workspace")" INT TERM EXIT
         cd "$workspace"
@@ -161,11 +154,6 @@
             # Compute changelogs
             jq -r '"\(.Path) \(.New.Version) \(.New.Ref) \(.Old.Version) \(.Old.Ref // "")"' |
             while read repo new new_ref old old_ref; do
-<<<<<<< HEAD
-                ensure "$repo" "$new_ref"
-                statlog "$repo" "$old_ref" "$new_ref" >> statlog.json
-                local changelog="$(release_log "$repo" "$old_ref" "$new_ref")"
-=======
                 if ! ensure "$repo" "$new_ref"; then
                     result=1
                     local changelog="failed to fetch repo"
@@ -173,7 +161,6 @@
                     statlog "$repo" "$old_ref" "$new_ref" >> statlog.json
                     local changelog="$(release_log "$repo" "$old_ref" "$new_ref")"
                 fi
->>>>>>> 8431e2e8
                 if [[ -n "$changelog" ]]; then
                     printf -- "- %s (%s -> %s):\n" "$repo" "$old" "$new"
                     echo "$changelog" | indent
@@ -189,10 +176,7 @@
         statsummary <statlog.json |
             jq -s 'sort_by(.Lines) | reverse | .[]' |
             jq -r '"| \(.Author) | \(.Commits) | +\(.Insertions)/-\(.Deletions) | \(.Files) |"'
-<<<<<<< HEAD
-=======
         return "$status"
->>>>>>> 8431e2e8
     )
 }
 
