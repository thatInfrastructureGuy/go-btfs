package coreapi

import (
	"context"
	"fmt"
	"strings"
	"time"

	"github.com/TRON-US/go-btfs/keystore"
	"github.com/TRON-US/go-btfs/namesys"

	coreiface "github.com/TRON-US/interface-go-btfs-core"
	caopts "github.com/TRON-US/interface-go-btfs-core/options"
	path "github.com/TRON-US/interface-go-btfs-core/path"
	ipath "github.com/ipfs/go-path"
<<<<<<< HEAD
=======
	coreiface "github.com/ipfs/interface-go-ipfs-core"
	caopts "github.com/ipfs/interface-go-ipfs-core/options"
	path "github.com/ipfs/interface-go-ipfs-core/path"
>>>>>>> 8431e2e8
	ci "github.com/libp2p/go-libp2p-core/crypto"
	peer "github.com/libp2p/go-libp2p-core/peer"
)

type NameAPI CoreAPI

type ipnsEntry struct {
	name  string
	value path.Path
}

// Name returns the ipnsEntry name.
func (e *ipnsEntry) Name() string {
	return e.name
}

// Value returns the ipnsEntry value.
func (e *ipnsEntry) Value() path.Path {
	return e.value
}

<<<<<<< HEAD
// Publish announces new BTNS name and returns the new BTNS entry.
=======
// Publish announces new IPNS name and returns the new IPNS entry.
>>>>>>> 8431e2e8
func (api *NameAPI) Publish(ctx context.Context, p path.Path, opts ...caopts.NamePublishOption) (coreiface.IpnsEntry, error) {
	if err := api.checkPublishAllowed(); err != nil {
		return nil, err
	}

	options, err := caopts.NamePublishOptions(opts...)
	if err != nil {
		return nil, err
	}

	err = api.checkOnline(options.AllowOffline)
	if err != nil {
		return nil, err
	}

	pth, err := ipath.ParsePath(p.String())
	if err != nil {
		return nil, err
	}

	k, err := keylookup(api.privateKey, api.repo.Keystore(), options.Key)
	if err != nil {
		return nil, err
	}

	if options.TTL != nil {
		ctx = context.WithValue(ctx, "ipns-publish-ttl", *options.TTL)
	}

	eol := time.Now().Add(options.ValidTime)
	err = api.namesys.PublishWithEOL(ctx, k, pth, eol)
	if err != nil {
		return nil, err
	}

	pid, err := peer.IDFromPrivateKey(k)
	if err != nil {
		return nil, err
	}

	return &ipnsEntry{
		name:  pid.Pretty(),
		value: p,
	}, nil
}

func (api *NameAPI) Search(ctx context.Context, name string, opts ...caopts.NameResolveOption) (<-chan coreiface.IpnsResult, error) {
	options, err := caopts.NameResolveOptions(opts...)
	if err != nil {
		return nil, err
	}

	err = api.checkOnline(true)
	if err != nil {
		return nil, err
	}

	var resolver namesys.Resolver = api.namesys

	if !options.Cache {
		resolver = namesys.NewNameSystem(api.routing, api.repo.Datastore(), 0)
	}

	if !strings.HasPrefix(name, "/btns/") {
		name = "/btns/" + name
	}

	out := make(chan coreiface.IpnsResult)
	go func() {
		defer close(out)
		for res := range resolver.ResolveAsync(ctx, name, options.ResolveOpts...) {
			select {
			case out <- coreiface.IpnsResult{Path: path.New(res.Path.String()), Err: res.Err}:
			case <-ctx.Done():
				return
			}
		}
	}()

	return out, nil
}

// Resolve attempts to resolve the newest version of the specified name and
// returns its path.
func (api *NameAPI) Resolve(ctx context.Context, name string, opts ...caopts.NameResolveOption) (path.Path, error) {
	results, err := api.Search(ctx, name, opts...)
	if err != nil {
		return nil, err
	}

	err = coreiface.ErrResolveFailed
	var p path.Path

	for res := range results {
		p, err = res.Path, res.Err
		if err != nil {
			break
		}
	}

	return p, err
}

func keylookup(self ci.PrivKey, kstore keystore.Keystore, k string) (ci.PrivKey, error) {
<<<<<<< HEAD
=======
	////////////////////
	// Lookup by name //
	////////////////////

	// First, lookup self.
>>>>>>> 8431e2e8
	if k == "self" {
		return self, nil
	}

	// Then, look in the keystore.
	res, err := kstore.Get(k)
	if res != nil {
		return res, nil
	}

	if err != nil && err != keystore.ErrNoSuchKey {
		return nil, err
	}

	keys, err := kstore.List()
	if err != nil {
		return nil, err
	}

	//////////////////
	// Lookup by ID //
	//////////////////
	targetPid, err := peer.Decode(k)
	if err != nil {
		return nil, keystore.ErrNoSuchKey
	}

	// First, check self.
	pid, err := peer.IDFromPrivateKey(self)
	if err != nil {
		return nil, fmt.Errorf("failed to determine peer ID for private key: %w", err)
	}
	if pid == targetPid {
		return self, nil
	}

	// Then, look in the keystore.
	for _, key := range keys {
		privKey, err := kstore.Get(key)
		if err != nil {
			return nil, err
		}

		pid, err := peer.IDFromPrivateKey(privKey)
		if err != nil {
			return nil, err
		}

		if targetPid == pid {
			return privKey, nil
		}
	}

	return nil, fmt.Errorf("no key by the given name or PeerID was found")
}<|MERGE_RESOLUTION|>--- conflicted
+++ resolved
@@ -13,12 +13,6 @@
 	caopts "github.com/TRON-US/interface-go-btfs-core/options"
 	path "github.com/TRON-US/interface-go-btfs-core/path"
 	ipath "github.com/ipfs/go-path"
-<<<<<<< HEAD
-=======
-	coreiface "github.com/ipfs/interface-go-ipfs-core"
-	caopts "github.com/ipfs/interface-go-ipfs-core/options"
-	path "github.com/ipfs/interface-go-ipfs-core/path"
->>>>>>> 8431e2e8
 	ci "github.com/libp2p/go-libp2p-core/crypto"
 	peer "github.com/libp2p/go-libp2p-core/peer"
 )
@@ -40,11 +34,7 @@
 	return e.value
 }
 
-<<<<<<< HEAD
 // Publish announces new BTNS name and returns the new BTNS entry.
-=======
-// Publish announces new IPNS name and returns the new IPNS entry.
->>>>>>> 8431e2e8
 func (api *NameAPI) Publish(ctx context.Context, p path.Path, opts ...caopts.NamePublishOption) (coreiface.IpnsEntry, error) {
 	if err := api.checkPublishAllowed(); err != nil {
 		return nil, err
@@ -149,14 +139,11 @@
 }
 
 func keylookup(self ci.PrivKey, kstore keystore.Keystore, k string) (ci.PrivKey, error) {
-<<<<<<< HEAD
-=======
 	////////////////////
 	// Lookup by name //
 	////////////////////
 
 	// First, lookup self.
->>>>>>> 8431e2e8
 	if k == "self" {
 		return self, nil
 	}
