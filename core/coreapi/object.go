package coreapi

import (
	"bytes"
	"context"
	"encoding/base64"
	"encoding/json"
	"encoding/xml"
	"errors"
	"fmt"
	"io"
	"io/ioutil"

<<<<<<< HEAD
	"github.com/TRON-US/go-btfs/core/coreunix"
	"github.com/TRON-US/go-btfs/dagutils"
	"github.com/TRON-US/go-btfs/pin"

	ft "github.com/TRON-US/go-unixfs"
	coreiface "github.com/TRON-US/interface-go-btfs-core"
	caopts "github.com/TRON-US/interface-go-btfs-core/options"
	ipath "github.com/TRON-US/interface-go-btfs-core/path"
	"github.com/ipfs/go-cid"
	ipld "github.com/ipfs/go-ipld-format"
	dag "github.com/ipfs/go-merkledag"
=======
	cid "github.com/ipfs/go-cid"
	"github.com/ipfs/go-ipfs-pinner"
	ipld "github.com/ipfs/go-ipld-format"
	dag "github.com/ipfs/go-merkledag"
	"github.com/ipfs/go-merkledag/dagutils"
	ft "github.com/ipfs/go-unixfs"
	coreiface "github.com/ipfs/interface-go-ipfs-core"
	caopts "github.com/ipfs/interface-go-ipfs-core/options"
	ipath "github.com/ipfs/interface-go-ipfs-core/path"
>>>>>>> 8431e2e8
)

const inputLimit = 2 << 20

type ObjectAPI CoreAPI

type Link struct {
	Name, Hash string
	Size       uint64
}

type Node struct {
	Links []Link
	Data  string
}

func (api *ObjectAPI) New(ctx context.Context, opts ...caopts.ObjectNewOption) (ipld.Node, error) {
	options, err := caopts.ObjectNewOptions(opts...)
	if err != nil {
		return nil, err
	}

	var n ipld.Node
	switch options.Type {
	case "empty":
		n = new(dag.ProtoNode)
	case "unixfs-dir":
		n = ft.EmptyDirNode()
	}

	err = api.dag.Add(ctx, n)
	if err != nil {
		return nil, err
	}
	return n, nil
}

func (api *ObjectAPI) Put(ctx context.Context, src io.Reader, opts ...caopts.ObjectPutOption) (ipath.Resolved, error) {
	options, err := caopts.ObjectPutOptions(opts...)
	if err != nil {
		return nil, err
	}

	data, err := ioutil.ReadAll(io.LimitReader(src, inputLimit+10))
	if err != nil {
		return nil, err
	}

	var dagnode *dag.ProtoNode
	switch options.InputEnc {
	case "json":
		node := new(Node)
		decoder := json.NewDecoder(bytes.NewReader(data))
		decoder.DisallowUnknownFields()
		err = decoder.Decode(node)
		if err != nil {
			return nil, err
		}

		dagnode, err = deserializeNode(node, options.DataType)
		if err != nil {
			return nil, err
		}

	case "protobuf":
		dagnode, err = dag.DecodeProtobuf(data)

	case "xml":
		node := new(Node)
		err = xml.Unmarshal(data, node)
		if err != nil {
			return nil, err
		}

		dagnode, err = deserializeNode(node, options.DataType)
		if err != nil {
			return nil, err
		}

	default:
		return nil, errors.New("unknown object encoding")
	}

	if err != nil {
		return nil, err
	}

	if options.Pin {
		defer api.blockstore.PinLock().Unlock()
	}

	err = api.dag.Add(ctx, dagnode)
	if err != nil {
		return nil, err
	}

	if options.Pin {
<<<<<<< HEAD
		api.pinning.PinWithMode(dagnode.Cid(), pin.DefaultDurationCount, pin.Recursive)
		err = api.pinning.Flush()
=======
		api.pinning.PinWithMode(dagnode.Cid(), pin.Recursive)
		err = api.pinning.Flush(ctx)
>>>>>>> 8431e2e8
		if err != nil {
			return nil, err
		}
	}

	return ipath.IpfsPath(dagnode.Cid()), nil
}

<<<<<<< HEAD
func (api *ObjectAPI) Get(ctx context.Context, path ipath.Path, meta bool) (ipld.Node, error) {
	return api.core().ResolveNode(ctx, path)
}

func (api *ObjectAPI) Data(ctx context.Context, path ipath.Path, unixfs bool, meta bool) (io.Reader, io.Reader, error) {
=======
func (api *ObjectAPI) Get(ctx context.Context, path ipath.Path) (ipld.Node, error) {
	return api.core().ResolveNode(ctx, path)
}

func (api *ObjectAPI) Data(ctx context.Context, path ipath.Path) (io.Reader, error) {
>>>>>>> 8431e2e8
	nd, err := api.core().ResolveNode(ctx, path)
	if err != nil {
		return nil, nil, err
	}

	pbnd, ok := nd.(*dag.ProtoNode)
	if !ok {
		return nil, nil, dag.ErrNotProtobuf
	}

	if unixfs {
		ds := api.core().Dag()

		pData, metaData, err := coreunix.GetDataForUserAndMeta(ctx, pbnd, ds)
		if err != nil {
			return nil, nil, err
		}

		if meta && metaData != nil {
			return bytes.NewReader(pData), bytes.NewReader(metaData), nil
		} else {
			return bytes.NewReader(pData), nil, nil
		}
	} else {
		return bytes.NewReader(pbnd.Data()), nil, nil
	}
}

func (api *ObjectAPI) Links(ctx context.Context, path ipath.Path) ([]*ipld.Link, error) {
	nd, err := api.core().ResolveNode(ctx, path)
	if err != nil {
		return nil, err
	}

	links := nd.Links()
	out := make([]*ipld.Link, len(links))
	for n, l := range links {
		out[n] = (*ipld.Link)(l)
	}

	return out, nil
}

func (api *ObjectAPI) Stat(ctx context.Context, path ipath.Path) (*coreiface.ObjectStat, error) {
	nd, err := api.core().ResolveNode(ctx, path)
	if err != nil {
		return nil, err
	}

	stat, err := nd.Stat()
	if err != nil {
		return nil, err
	}

	out := &coreiface.ObjectStat{
		Cid:            nd.Cid(),
		NumLinks:       stat.NumLinks,
		BlockSize:      stat.BlockSize,
		LinksSize:      stat.LinksSize,
		DataSize:       stat.DataSize,
		CumulativeSize: stat.CumulativeSize,
	}

	return out, nil
}

func (api *ObjectAPI) AddLink(ctx context.Context, base ipath.Path, name string, child ipath.Path, opts ...caopts.ObjectAddLinkOption) (ipath.Resolved, error) {
	options, err := caopts.ObjectAddLinkOptions(opts...)
	if err != nil {
		return nil, err
	}

	baseNd, err := api.core().ResolveNode(ctx, base)
	if err != nil {
		return nil, err
	}

	childNd, err := api.core().ResolveNode(ctx, child)
	if err != nil {
		return nil, err
	}

	basePb, ok := baseNd.(*dag.ProtoNode)
	if !ok {
		return nil, dag.ErrNotProtobuf
	}

	var createfunc func() *dag.ProtoNode
	if options.Create {
		createfunc = ft.EmptyDirNode
	}

	e := dagutils.NewDagEditor(basePb, api.dag)

	err = e.InsertNodeAtPath(ctx, name, childNd, createfunc)
	if err != nil {
		return nil, err
	}

	nnode, err := e.Finalize(ctx, api.dag)
	if err != nil {
		return nil, err
	}

	return ipath.IpfsPath(nnode.Cid()), nil
}

func (api *ObjectAPI) RmLink(ctx context.Context, base ipath.Path, link string) (ipath.Resolved, error) {
	baseNd, err := api.core().ResolveNode(ctx, base)
	if err != nil {
		return nil, err
	}

	basePb, ok := baseNd.(*dag.ProtoNode)
	if !ok {
		return nil, dag.ErrNotProtobuf
	}

	e := dagutils.NewDagEditor(basePb, api.dag)

	err = e.RmLink(ctx, link)
	if err != nil {
		return nil, err
	}

	nnode, err := e.Finalize(ctx, api.dag)
	if err != nil {
		return nil, err
	}

	return ipath.IpfsPath(nnode.Cid()), nil
}

func (api *ObjectAPI) AppendData(ctx context.Context, path ipath.Path, r io.Reader) (ipath.Resolved, error) {
	return api.patchData(ctx, path, r, true)
}

func (api *ObjectAPI) SetData(ctx context.Context, path ipath.Path, r io.Reader) (ipath.Resolved, error) {
	return api.patchData(ctx, path, r, false)
}

func (api *ObjectAPI) patchData(ctx context.Context, path ipath.Path, r io.Reader, appendData bool) (ipath.Resolved, error) {
	nd, err := api.core().ResolveNode(ctx, path)
	if err != nil {
		return nil, err
	}

	pbnd, ok := nd.(*dag.ProtoNode)
	if !ok {
		return nil, dag.ErrNotProtobuf
	}

	data, err := ioutil.ReadAll(r)
	if err != nil {
		return nil, err
	}

	if appendData {
		data = append(pbnd.Data(), data...)
	}
	pbnd.SetData(data)

	err = api.dag.Add(ctx, pbnd)
	if err != nil {
		return nil, err
	}

	return ipath.IpfsPath(pbnd.Cid()), nil
}

func (api *ObjectAPI) Diff(ctx context.Context, before ipath.Path, after ipath.Path) ([]coreiface.ObjectChange, error) {
	beforeNd, err := api.core().ResolveNode(ctx, before)
	if err != nil {
		return nil, err
	}

	afterNd, err := api.core().ResolveNode(ctx, after)
	if err != nil {
		return nil, err
	}

	changes, err := dagutils.Diff(ctx, api.dag, beforeNd, afterNd)
	if err != nil {
		return nil, err
	}

	out := make([]coreiface.ObjectChange, len(changes))
	for i, change := range changes {
		out[i] = coreiface.ObjectChange{
			Type: coreiface.ChangeType(change.Type),
			Path: change.Path,
		}

		if change.Before.Defined() {
			out[i].Before = ipath.IpfsPath(change.Before)
		}

		if change.After.Defined() {
			out[i].After = ipath.IpfsPath(change.After)
		}
	}

	return out, nil
}

func (api *ObjectAPI) core() coreiface.CoreAPI {
	return (*CoreAPI)(api)
}

func deserializeNode(nd *Node, dataFieldEncoding string) (*dag.ProtoNode, error) {
	dagnode := new(dag.ProtoNode)
	switch dataFieldEncoding {
	case "text":
		dagnode.SetData([]byte(nd.Data))
	case "base64":
		data, err := base64.StdEncoding.DecodeString(nd.Data)
		if err != nil {
			return nil, err
		}
		dagnode.SetData(data)
	default:
		return nil, fmt.Errorf("unknown data field encoding")
	}

	links := make([]*ipld.Link, len(nd.Links))
	for i, link := range nd.Links {
		c, err := cid.Decode(link.Hash)
		if err != nil {
			return nil, err
		}
		links[i] = &ipld.Link{
			Name: link.Name,
			Size: link.Size,
			Cid:  c,
		}
	}
	dagnode.SetLinks(links)

	return dagnode, nil
}<|MERGE_RESOLUTION|>--- conflicted
+++ resolved
@@ -11,29 +11,17 @@
 	"io"
 	"io/ioutil"
 
-<<<<<<< HEAD
 	"github.com/TRON-US/go-btfs/core/coreunix"
-	"github.com/TRON-US/go-btfs/dagutils"
-	"github.com/TRON-US/go-btfs/pin"
-
+
+	"github.com/TRON-US/go-btfs-pinner"
 	ft "github.com/TRON-US/go-unixfs"
 	coreiface "github.com/TRON-US/interface-go-btfs-core"
 	caopts "github.com/TRON-US/interface-go-btfs-core/options"
 	ipath "github.com/TRON-US/interface-go-btfs-core/path"
-	"github.com/ipfs/go-cid"
-	ipld "github.com/ipfs/go-ipld-format"
-	dag "github.com/ipfs/go-merkledag"
-=======
 	cid "github.com/ipfs/go-cid"
-	"github.com/ipfs/go-ipfs-pinner"
 	ipld "github.com/ipfs/go-ipld-format"
 	dag "github.com/ipfs/go-merkledag"
 	"github.com/ipfs/go-merkledag/dagutils"
-	ft "github.com/ipfs/go-unixfs"
-	coreiface "github.com/ipfs/interface-go-ipfs-core"
-	caopts "github.com/ipfs/interface-go-ipfs-core/options"
-	ipath "github.com/ipfs/interface-go-ipfs-core/path"
->>>>>>> 8431e2e8
 )
 
 const inputLimit = 2 << 20
@@ -131,13 +119,8 @@
 	}
 
 	if options.Pin {
-<<<<<<< HEAD
 		api.pinning.PinWithMode(dagnode.Cid(), pin.DefaultDurationCount, pin.Recursive)
-		err = api.pinning.Flush()
-=======
-		api.pinning.PinWithMode(dagnode.Cid(), pin.Recursive)
 		err = api.pinning.Flush(ctx)
->>>>>>> 8431e2e8
 		if err != nil {
 			return nil, err
 		}
@@ -146,19 +129,11 @@
 	return ipath.IpfsPath(dagnode.Cid()), nil
 }
 
-<<<<<<< HEAD
 func (api *ObjectAPI) Get(ctx context.Context, path ipath.Path, meta bool) (ipld.Node, error) {
 	return api.core().ResolveNode(ctx, path)
 }
 
 func (api *ObjectAPI) Data(ctx context.Context, path ipath.Path, unixfs bool, meta bool) (io.Reader, io.Reader, error) {
-=======
-func (api *ObjectAPI) Get(ctx context.Context, path ipath.Path) (ipld.Node, error) {
-	return api.core().ResolveNode(ctx, path)
-}
-
-func (api *ObjectAPI) Data(ctx context.Context, path ipath.Path) (io.Reader, error) {
->>>>>>> 8431e2e8
 	nd, err := api.core().ResolveNode(ctx, path)
 	if err != nil {
 		return nil, nil, err
