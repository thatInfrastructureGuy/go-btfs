--- conflicted
+++ resolved
@@ -7,12 +7,12 @@
 	pin "github.com/TRON-US/go-btfs-pinner"
 	coreiface "github.com/TRON-US/interface-go-btfs-core"
 	caopts "github.com/TRON-US/interface-go-btfs-core/options"
-	path "github.com/TRON-US/interface-go-btfs-core/path"
+	"github.com/TRON-US/interface-go-btfs-core/path"
+
 	bserv "github.com/ipfs/go-blockservice"
 	"github.com/ipfs/go-cid"
 	offline "github.com/ipfs/go-ipfs-exchange-offline"
-	ipld "github.com/ipfs/go-ipld-format"
-	merkledag "github.com/ipfs/go-merkledag"
+	"github.com/ipfs/go-merkledag"
 )
 
 type PinAPI CoreAPI
@@ -52,7 +52,7 @@
 	return api.pinning.Flush(ctx)
 }
 
-func (api *PinAPI) Ls(ctx context.Context, opts ...caopts.PinLsOption) ([]coreiface.Pin, error) {
+func (api *PinAPI) Ls(ctx context.Context, opts ...caopts.PinLsOption) (<-chan coreiface.Pin, error) {
 	settings, err := caopts.PinLsOptions(opts...)
 	if err != nil {
 		return nil, err
@@ -64,9 +64,6 @@
 		return nil, fmt.Errorf("invalid type '%s', must be one of {direct, indirect, recursive, all}", settings.Type)
 	}
 
-<<<<<<< HEAD
-	return api.pinLsAll(settings.Type, ctx)
-=======
 	return api.pinLsAll(ctx, settings.Type), nil
 }
 
@@ -87,7 +84,6 @@
 	}
 
 	return api.pinning.IsPinnedWithType(ctx, resolved.Cid(), mode)
->>>>>>> ea77213e
 }
 
 // Rm pin rm api
@@ -228,6 +224,7 @@
 type pinInfo struct {
 	pinType string
 	path    path.Resolved
+	err     error
 }
 
 func (p *pinInfo) Path() path.Resolved {
@@ -238,41 +235,21 @@
 	return p.pinType
 }
 
-func (api *PinAPI) pinLsAll(typeStr string, ctx context.Context) ([]coreiface.Pin, error) {
-	pinCh, errCh := PinLsAll(ctx, typeStr, api.pinning, api.dag)
-
-	var pins []coreiface.Pin
-loop:
-	for {
-		select {
-		case p, ok := <-pinCh:
-			if !ok {
-				break loop
-			}
-			pins = append(pins, p)
-		case <-ctx.Done():
-			return nil, ctx.Err()
-		}
-	}
-	err := <-errCh
-	if err != nil {
-		return nil, err
-	}
-
-	return pins, nil
-}
-
-// PinLsAll is an internal function for returning a list of pins
-func PinLsAll(ctx context.Context, typeStr string, pn pin.Pinner, dag ipld.DAGService) (chan coreiface.Pin, chan error) {
-	ch := make(chan coreiface.Pin, 32)
-	errCh := make(chan error, 1)
+func (p *pinInfo) Err() error {
+	return p.err
+}
+
+// pinLsAll is an internal function for returning a list of pins
+func (api *PinAPI) pinLsAll(ctx context.Context, typeStr string) <-chan coreiface.Pin {
+	out := make(chan coreiface.Pin)
 
 	keys := cid.NewSet()
+
 	AddToResultKeys := func(keyList []cid.Cid, typeStr string) error {
 		for _, c := range keyList {
 			if keys.Visit(c) {
 				select {
-				case ch <- &pinInfo{
+				case out <- &pinInfo{
 					pinType: typeStr,
 					path:    path.IpldPath(c),
 				}:
@@ -284,80 +261,98 @@
 		return nil
 	}
 
+	VisitKeys := func(keyList []cid.Cid) {
+		for _, c := range keyList {
+			keys.Visit(c)
+		}
+	}
+
 	go func() {
-		defer close(ch)
-		defer close(errCh)
+		defer close(out)
+
+		if typeStr == "recursive" || typeStr == "all" {
+			rkeys, err := api.pinning.RecursiveKeys(ctx)
+			if err != nil {
+				out <- &pinInfo{err: err}
+				return
+			}
+			if err := AddToResultKeys(rkeys, "recursive"); err != nil {
+				out <- &pinInfo{err: err}
+				return
+			}
+		}
 		if typeStr == "direct" || typeStr == "all" {
-			dkeys, err := pn.DirectKeys(ctx)
-			if err != nil {
-				errCh <- err
+			dkeys, err := api.pinning.DirectKeys(ctx)
+			if err != nil {
+				out <- &pinInfo{err: err}
 				return
 			}
 			if err := AddToResultKeys(dkeys, "direct"); err != nil {
-				errCh <- err
-				return
-			}
-		}
-		if typeStr == "recursive" || typeStr == "all" {
-			rkeys, err := pn.RecursiveKeys(ctx)
-			if err != nil {
-				errCh <- err
-				return
-			}
-			if err := AddToResultKeys(rkeys, "recursive"); err != nil {
-				errCh <- err
-				return
-			}
-		}
-		if typeStr == "indirect" || typeStr == "all" {
-			rkeys, err := pn.RecursiveKeys(ctx)
-			if err != nil {
-				errCh <- err
-				return
-			}
-
-			// If we're only listing indirect pins, we need to
-			// explicitly mark direct/recursive pins so we don't
-			// send them.
-			if typeStr == "indirect" {
-				dkeys, err := pn.DirectKeys(ctx)
+				out <- &pinInfo{err: err}
+				return
+			}
+		}
+		if typeStr == "all" {
+			set := cid.NewSet()
+			rkeys, err := api.pinning.RecursiveKeys(ctx)
+			if err != nil {
+				out <- &pinInfo{err: err}
+				return
+			}
+			for _, k := range rkeys {
+				err := merkledag.Walk(
+					ctx, merkledag.GetLinksWithDAG(api.dag), k,
+					set.Visit,
+					merkledag.SkipRoot(), merkledag.Concurrent(),
+				)
 				if err != nil {
-					errCh <- err
+					out <- &pinInfo{err: err}
 					return
 				}
-
-				for _, k := range dkeys {
-					keys.Add(k)
-				}
-				for _, k := range rkeys {
-					keys.Add(k)
-				}
-			}
-
-			indirectKeys := cid.NewSet()
+			}
+			if err := AddToResultKeys(set.Keys(), "indirect"); err != nil {
+				out <- &pinInfo{err: err}
+				return
+			}
+		}
+		if typeStr == "indirect" {
+			// We need to first visit the direct pins that have priority
+			// without emitting them
+
+			dkeys, err := api.pinning.DirectKeys(ctx)
+			if err != nil {
+				out <- &pinInfo{err: err}
+				return
+			}
+			VisitKeys(dkeys)
+
+			rkeys, err := api.pinning.RecursiveKeys(ctx)
+			if err != nil {
+				out <- &pinInfo{err: err}
+				return
+			}
+			VisitKeys(rkeys)
+
+			set := cid.NewSet()
 			for _, k := range rkeys {
-				if pn.IsExpiredPin(ctx, k) {
-					continue
-				}
-				err := merkledag.Walk(ctx, merkledag.GetLinksWithDAG(dag), k, func(c cid.Cid) bool {
-					r := indirectKeys.Visit(c)
-					if r {
-						if err := AddToResultKeys([]cid.Cid{c}, "indirect"); err != nil {
-							return false
-						}
-					}
-					return r
-				}, merkledag.SkipRoot(), merkledag.Concurrent())
-
+				err := merkledag.Walk(
+					ctx, merkledag.GetLinksWithDAG(api.dag), k,
+					set.Visit,
+					merkledag.SkipRoot(), merkledag.Concurrent(),
+				)
 				if err != nil {
-					errCh <- err
+					out <- &pinInfo{err: err}
 					return
 				}
 			}
+			if err := AddToResultKeys(set.Keys(), "indirect"); err != nil {
+				out <- &pinInfo{err: err}
+				return
+			}
 		}
 	}()
 
-	return ch, errCh
+	return out
 }
 
 func (api *PinAPI) core() coreiface.CoreAPI {
