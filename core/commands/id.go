package commands

import (
	"encoding/base64"
	"encoding/hex"
	"encoding/json"
	"errors"
	"fmt"
	"io"
<<<<<<< HEAD
	"os"
=======
	"sort"
>>>>>>> ea77213e
	"strings"

	version "github.com/TRON-US/go-btfs"
	"github.com/TRON-US/go-btfs/core"
	"github.com/TRON-US/go-btfs/core/commands/cmdenv"

	cmds "github.com/TRON-US/go-btfs-cmds"

<<<<<<< HEAD
=======
	cmds "github.com/ipfs/go-ipfs-cmds"
	ke "github.com/ipfs/go-ipfs/core/commands/keyencode"
>>>>>>> ea77213e
	ic "github.com/libp2p/go-libp2p-core/crypto"
	"github.com/libp2p/go-libp2p-core/host"
	"github.com/libp2p/go-libp2p-core/peer"
	pstore "github.com/libp2p/go-libp2p-core/peerstore"
	kb "github.com/libp2p/go-libp2p-kbucket"
	"github.com/tron-us/go-btfs-common/crypto"
)

const offlineIdErrorMessage = `'btfs id' currently cannot query information on remote
peers without a running daemon; we are working to fix this.
In the meantime, if you want to query remote peers using 'btfs id',
please run the daemon:

    btfs daemon &
    btfs id QmaCpDMGvV2BGHeYERUEnRQAwe3N8SzbUtfsmvsqQLuvuJ
`

type IdOutput struct {
	ID              string
	PublicKey       string
	Addresses       []string
	AgentVersion    string
	ProtocolVersion string
<<<<<<< HEAD
	DaemonProcessID int
	TronAddress     string
=======
	Protocols       []string
>>>>>>> ea77213e
}

const (
	formatOptionName   = "format"
	idFormatOptionName = "peerid-base"
)

var IDCmd = &cmds.Command{
	Helptext: cmds.HelpText{
		Tagline: "Show btfs node id info.",
		ShortDescription: `
Prints out information about the specified peer.
If no peer is specified, prints out information for local peers.

'btfs id' supports the format option for output with the following keys:
<id> : The peers id.
<aver>: Agent version.
<pver>: Protocol version.
<pubkey>: Public key.
<addrs>: Addresses (newline delimited).

EXAMPLE:

    btfs id Qmece2RkXhsKe5CRooNisBTh4SK119KrXXGmoK6V3kb8aH -f="<addrs>\n"
`,
	},
	Arguments: []cmds.Argument{
		cmds.StringArg("peerid", false, false, "Peer.ID of node to look up."),
	},
	Options: []cmds.Option{
		cmds.StringOption(formatOptionName, "f", "Optional output format."),
		cmds.StringOption(idFormatOptionName, "Encoding used for peer IDs: Can either be a multibase encoded CID or a base58btc encoded multihash. Takes {b58mh|base36|k|base32|b...}.").WithDefault("b58mh"),
	},
	Run: func(req *cmds.Request, res cmds.ResponseEmitter, env cmds.Environment) error {
		keyEnc, err := ke.KeyEncoderFromString(req.Options[idFormatOptionName].(string))
		if err != nil {
			return err
		}

		n, err := cmdenv.GetNode(env)
		if err != nil {
			return err
		}

		var id peer.ID
		if len(req.Arguments) > 0 {
			var err error
			id, err = peer.Decode(req.Arguments[0])
			if err != nil {
				return fmt.Errorf("invalid peer id")
			}
		} else {
			id = n.Identity
		}

		if id == n.Identity {
			output, err := printSelf(keyEnc, n)
			if err != nil {
				return err
			}
			return cmds.EmitOnce(res, output)
		}

		// TODO handle offline mode with polymorphism instead of conditionals
		if !n.IsOnline {
			return errors.New(offlineIdErrorMessage)
		}

		// We need to actually connect to run identify.
		err = n.PeerHost.Connect(req.Context, peer.AddrInfo{ID: id})
		switch err {
		case nil:
		case kb.ErrLookupFailure:
			return errors.New(offlineIdErrorMessage)
		default:
			return err
		}

		output, err := printPeer(keyEnc, n.Peerstore, id)
		if err != nil {
			return err
		}
		return cmds.EmitOnce(res, output)
	},
	Encoders: cmds.EncoderMap{
		cmds.Text: cmds.MakeTypedEncoder(func(req *cmds.Request, w io.Writer, out *IdOutput) error {
			format, found := req.Options[formatOptionName].(string)
			if found {
				output := format
				output = strings.Replace(output, "<id>", out.ID, -1)
				output = strings.Replace(output, "<aver>", out.AgentVersion, -1)
				output = strings.Replace(output, "<pver>", out.ProtocolVersion, -1)
				output = strings.Replace(output, "<pubkey>", out.PublicKey, -1)
				output = strings.Replace(output, "<addrs>", strings.Join(out.Addresses, "\n"), -1)
				output = strings.Replace(output, "<protocols>", strings.Join(out.Protocols, "\n"), -1)
				output = strings.Replace(output, "\\n", "\n", -1)
				output = strings.Replace(output, "\\t", "\t", -1)
				fmt.Fprint(w, output)
			} else {
				marshaled, err := json.MarshalIndent(out, "", "\t")
				if err != nil {
					return err
				}
				marshaled = append(marshaled, byte('\n'))
				fmt.Fprintln(w, string(marshaled))
			}
			return nil
		}),
	},
	Type: IdOutput{},
}

func printPeer(keyEnc ke.KeyEncoder, ps pstore.Peerstore, p peer.ID) (interface{}, error) {
	if p == "" {
		return nil, errors.New("attempted to print nil peer")
	}

	info := new(IdOutput)
	info.ID = keyEnc.FormatID(p)

	if pk := ps.PubKey(p); pk != nil {
		pkb, err := ic.MarshalPublicKey(pk)
		if err != nil {
			return nil, err
		}
		info.PublicKey = base64.StdEncoding.EncodeToString(pkb)
	}

	addrInfo := ps.PeerInfo(p)
	addrs, err := peer.AddrInfoToP2pAddrs(&addrInfo)
	if err != nil {
		return nil, err
	}

	for _, a := range addrs {
		info.Addresses = append(info.Addresses, a.String())
	}
	sort.Strings(info.Addresses)

	protocols, _ := ps.GetProtocols(p) // don't care about errors here.
	for _, p := range protocols {
		info.Protocols = append(info.Protocols, string(p))
	}
	sort.Strings(info.Protocols)

	if v, err := ps.Get(p, "ProtocolVersion"); err == nil {
		if vs, ok := v.(string); ok {
			info.ProtocolVersion = vs
		}
	}
	if v, err := ps.Get(p, "AgentVersion"); err == nil {
		if vs, ok := v.(string); ok {
			info.AgentVersion = vs
		}
	}

	return info, nil
}

// printing self is special cased as we get values differently.
func printSelf(keyEnc ke.KeyEncoder, node *core.IpfsNode) (interface{}, error) {
	info := new(IdOutput)
	info.ID = keyEnc.FormatID(node.Identity)

	pk := node.PrivateKey.GetPublic()
	pkb, err := ic.MarshalPublicKey(pk)
	if err != nil {
		return nil, err
	}
	info.PublicKey = base64.StdEncoding.EncodeToString(pkb)

	if node.PeerHost != nil {
		addrs, err := peer.AddrInfoToP2pAddrs(host.InfoFromHost(node.PeerHost))
		if err != nil {
			return nil, err
		}
		for _, a := range addrs {
			info.Addresses = append(info.Addresses, a.String())
		}
		sort.Strings(info.Addresses)
		info.Protocols = node.PeerHost.Mux().Protocols()
		sort.Strings(info.Protocols)
	}
	info.ProtocolVersion = "btfs/0.1.0" //identify.LibP2PVersion
	info.AgentVersion = version.UserAgent
	raw, err := node.PrivateKey.Raw()
	if err != nil {
		return nil, err
	}
	keys, err := crypto.FromPrivateKey(hex.EncodeToString(raw))
	if err != nil {
		return nil, err
	}
	info.TronAddress = keys.Base58Address

	if node.IsDaemon {
		info.DaemonProcessID = os.Getpid()
	} else {
		info.DaemonProcessID = -1
	}

	return info, nil
}<|MERGE_RESOLUTION|>--- conflicted
+++ resolved
@@ -7,24 +7,16 @@
 	"errors"
 	"fmt"
 	"io"
-<<<<<<< HEAD
 	"os"
-=======
 	"sort"
->>>>>>> ea77213e
 	"strings"
 
 	version "github.com/TRON-US/go-btfs"
 	"github.com/TRON-US/go-btfs/core"
 	"github.com/TRON-US/go-btfs/core/commands/cmdenv"
+	ke "github.com/TRON-US/go-btfs/core/commands/keyencode"
 
 	cmds "github.com/TRON-US/go-btfs-cmds"
-
-<<<<<<< HEAD
-=======
-	cmds "github.com/ipfs/go-ipfs-cmds"
-	ke "github.com/ipfs/go-ipfs/core/commands/keyencode"
->>>>>>> ea77213e
 	ic "github.com/libp2p/go-libp2p-core/crypto"
 	"github.com/libp2p/go-libp2p-core/host"
 	"github.com/libp2p/go-libp2p-core/peer"
@@ -48,12 +40,9 @@
 	Addresses       []string
 	AgentVersion    string
 	ProtocolVersion string
-<<<<<<< HEAD
+	Protocols       []string
 	DaemonProcessID int
 	TronAddress     string
-=======
-	Protocols       []string
->>>>>>> ea77213e
 }
 
 const (
