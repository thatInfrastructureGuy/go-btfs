--- conflicted
+++ resolved
@@ -5,15 +5,10 @@
 	"io"
 	"strings"
 
-<<<<<<< HEAD
+	"github.com/TRON-US/go-btfs-cmds"
 	"github.com/TRON-US/go-btfs/core/commands/cmdenv"
+	ke "github.com/TRON-US/go-btfs/core/commands/keyencode"
 
-	"github.com/TRON-US/go-btfs-cmds"
-=======
-	cmds "github.com/ipfs/go-ipfs-cmds"
-	"github.com/ipfs/go-ipfs/core/commands/cmdenv"
-	ke "github.com/ipfs/go-ipfs/core/commands/keyencode"
->>>>>>> ea77213e
 	"github.com/libp2p/go-libp2p-core/peer"
 	record "github.com/libp2p/go-libp2p-record"
 )
@@ -108,11 +103,7 @@
 				log.Errorf("btns key not a valid peer ID: %s", err)
 				continue
 			}
-<<<<<<< HEAD
-			paths = append(paths, "/btns/"+peer.Encode(pid))
-=======
-			paths = append(paths, "/ipns/"+keyEnc.FormatID(pid))
->>>>>>> ea77213e
+			paths = append(paths, "/btns/"+keyEnc.FormatID(pid))
 		}
 
 		return cmds.EmitOnce(res, &stringList{paths})
