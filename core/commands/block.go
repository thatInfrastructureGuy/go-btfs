--- conflicted
+++ resolved
@@ -6,25 +6,13 @@
 	"io"
 	"os"
 
-<<<<<<< HEAD
-	files "github.com/TRON-US/go-btfs-files"
-
 	util "github.com/TRON-US/go-btfs/blocks/blockstoreutil"
 	cmdenv "github.com/TRON-US/go-btfs/core/commands/cmdenv"
 
 	cmds "github.com/TRON-US/go-btfs-cmds"
+	files "github.com/TRON-US/go-btfs-files"
 	options "github.com/TRON-US/interface-go-btfs-core/options"
 	path "github.com/TRON-US/interface-go-btfs-core/path"
-=======
-	files "github.com/ipfs/go-ipfs-files"
-
-	util "github.com/ipfs/go-ipfs/blocks/blockstoreutil"
-	cmdenv "github.com/ipfs/go-ipfs/core/commands/cmdenv"
-
-	cmds "github.com/ipfs/go-ipfs-cmds"
-	options "github.com/ipfs/interface-go-ipfs-core/options"
-	path "github.com/ipfs/interface-go-ipfs-core/path"
->>>>>>> 8431e2e8
 	mh "github.com/multiformats/go-multihash"
 )
 
@@ -39,11 +27,7 @@
 
 var BlockCmd = &cmds.Command{
 	Helptext: cmds.HelpText{
-<<<<<<< HEAD
 		Tagline: "Interact with raw BTFS blocks.",
-=======
-		Tagline: "Interact with raw IPFS blocks.",
->>>>>>> 8431e2e8
 		ShortDescription: `
 'btfs block' is a plumbing command used to manipulate raw BTFS blocks.
 Reads from stdin or writes to stdout, and <key> is a base58 encoded
@@ -61,11 +45,7 @@
 
 var blockStatCmd = &cmds.Command{
 	Helptext: cmds.HelpText{
-<<<<<<< HEAD
 		Tagline: "Print information of a raw BTFS block.",
-=======
-		Tagline: "Print information of a raw IPFS block.",
->>>>>>> 8431e2e8
 		ShortDescription: `
 'btfs block stat' is a plumbing command for retrieving information
 on raw BTFS blocks. It outputs the following to stdout:
@@ -106,11 +86,7 @@
 
 var blockGetCmd = &cmds.Command{
 	Helptext: cmds.HelpText{
-<<<<<<< HEAD
 		Tagline: "Get a raw BTFS block.",
-=======
-		Tagline: "Get a raw IPFS block.",
->>>>>>> 8431e2e8
 		ShortDescription: `
 'btfs block get' is a plumbing command for retrieving raw BTFS blocks.
 It outputs to stdout, and <key> is a base58 encoded multihash.
@@ -126,11 +102,7 @@
 			return err
 		}
 
-<<<<<<< HEAD
 		r, err := api.Block().Get(req.Context, path.New(req.Arguments[0]), false)
-=======
-		r, err := api.Block().Get(req.Context, path.New(req.Arguments[0]))
->>>>>>> 8431e2e8
 		if err != nil {
 			return err
 		}
@@ -147,15 +119,9 @@
 
 var blockPutCmd = &cmds.Command{
 	Helptext: cmds.HelpText{
-<<<<<<< HEAD
 		Tagline: "Store input as an BTFS block.",
 		ShortDescription: `
 'btfs block put' is a plumbing command for storing raw BTFS blocks.
-=======
-		Tagline: "Store input as an IPFS block.",
-		ShortDescription: `
-'ipfs block put' is a plumbing command for storing raw IPFS blocks.
->>>>>>> 8431e2e8
 It reads from stdin, and outputs the block's CID to stdout.
 
 Unless specified, this command returns dag-pb CIDv0 CIDs. Setting 'mhtype' to anything
@@ -164,11 +130,7 @@
 	},
 
 	Arguments: []cmds.Argument{
-<<<<<<< HEAD
 		cmds.FileArg("data", true, true, "The data to be stored as an BTFS block.").EnableStdin(),
-=======
-		cmds.FileArg("data", true, true, "The data to be stored as an IPFS block.").EnableStdin(),
->>>>>>> 8431e2e8
 	},
 	Options: []cmds.Option{
 		cmds.StringOption(blockFormatOptionName, "f", "cid format for blocks to be created with."),
@@ -246,11 +208,7 @@
 
 var blockRmCmd = &cmds.Command{
 	Helptext: cmds.HelpText{
-<<<<<<< HEAD
 		Tagline: "Remove BTFS block(s).",
-=======
-		Tagline: "Remove IPFS block(s).",
->>>>>>> 8431e2e8
 		ShortDescription: `
 'btfs block rm' is a plumbing command for removing raw btfs blocks.
 It takes a list of base58 encoded multihashes to remove.
