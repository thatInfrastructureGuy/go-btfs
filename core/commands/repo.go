package commands

import (
	"context"
	"errors"
	"fmt"
	"io"
	"os"
	"runtime"
	"strings"
	"sync"
	"text/tabwriter"

	cmdenv "github.com/TRON-US/go-btfs/core/commands/cmdenv"
	corerepo "github.com/TRON-US/go-btfs/core/corerepo"
	fsrepo "github.com/TRON-US/go-btfs/repo/fsrepo"
	humanize "github.com/dustin/go-humanize"

	cmds "github.com/TRON-US/go-btfs-cmds"
	cid "github.com/ipfs/go-cid"
	bstore "github.com/ipfs/go-ipfs-blockstore"
<<<<<<< HEAD
=======
	cmds "github.com/ipfs/go-ipfs-cmds"
>>>>>>> 8431e2e8
)

type RepoVersion struct {
	Version string
}

var RepoCmd = &cmds.Command{
	Helptext: cmds.HelpText{
<<<<<<< HEAD
		Tagline: "Manipulate the BTFS repo.",
=======
		Tagline: "Manipulate the IPFS repo.",
>>>>>>> 8431e2e8
		ShortDescription: `
'btfs repo' is a plumbing command used to manipulate the repo.
`,
	},

	Subcommands: map[string]*cmds.Command{
		"stat":    repoStatCmd,
		"gc":      repoGcCmd,
		"fsck":    repoFsckCmd,
		"version": repoVersionCmd,
		"verify":  repoVerifyCmd,
	},
}

// GcResult is the result returned by "repo gc" command.
type GcResult struct {
	Key   cid.Cid
	Error string `json:",omitempty"`
}

const (
	repoStreamErrorsOptionName = "stream-errors"
	repoQuietOptionName        = "quiet"
)

var repoGcCmd = &cmds.Command{
	Helptext: cmds.HelpText{
		Tagline: "Perform a garbage collection sweep on the repo.",
		ShortDescription: `
'btfs repo gc' is a plumbing command that will sweep the local
set of stored objects and remove ones that are not pinned in
order to reclaim hard disk space.
`,
	},
	Options: []cmds.Option{
		cmds.BoolOption(repoStreamErrorsOptionName, "Stream errors."),
		cmds.BoolOption(repoQuietOptionName, "q", "Write minimal output."),
	},
	Run: func(req *cmds.Request, re cmds.ResponseEmitter, env cmds.Environment) error {
		n, err := cmdenv.GetNode(env)
		if err != nil {
			return err
		}

		streamErrors, _ := req.Options[repoStreamErrorsOptionName].(bool)

		gcOutChan := corerepo.GarbageCollectAsync(n, req.Context)

		if streamErrors {
			errs := false
			for res := range gcOutChan {
				if res.Error != nil {
					if err := re.Emit(&GcResult{Error: res.Error.Error()}); err != nil {
						return err
					}
					errs = true
				} else {
					if err := re.Emit(&GcResult{Key: res.KeyRemoved}); err != nil {
						return err
					}
				}
			}
			if errs {
				return errors.New("encountered errors during gc run")
			}
		} else {
			err := corerepo.CollectResult(req.Context, gcOutChan, func(k cid.Cid) {
				// Nothing to do with this error, really. This
				// most likely means that the client is gone but
				// we still need to let the GC finish.
				_ = re.Emit(&GcResult{Key: k})
			})
			if err != nil {
				return err
			}
		}

		return nil
	},
	Type: GcResult{},
	Encoders: cmds.EncoderMap{
		cmds.Text: cmds.MakeTypedEncoder(func(req *cmds.Request, w io.Writer, gcr *GcResult) error {
			quiet, _ := req.Options[repoQuietOptionName].(bool)

			if gcr.Error != "" {
				_, err := fmt.Fprintf(w, "Error: %s\n", gcr.Error)
				return err
			}

			prefix := "removed "
			if quiet {
				prefix = ""
			}

			_, err := fmt.Fprintf(w, "%s%s\n", prefix, gcr.Key)
			return err
		}),
	},
}

const (
	repoSizeOnlyOptionName = "size-only"
	repoHumanOptionName    = "human"
)

var repoStatCmd = &cmds.Command{
	Helptext: cmds.HelpText{
		Tagline: "Get stats for the currently used repo.",
		ShortDescription: `
'btfs repo stat' provides information about the local set of
stored objects. It outputs:

RepoSize        int Size in bytes that the repo is currently taking.
StorageMax      string Maximum datastore size (from configuration)
NumObjects      int Number of objects in the local repo.
RepoPath        string The path to the repo being currently used.
Version         string The repo version.
`,
	},
	Options: []cmds.Option{
<<<<<<< HEAD
		cmds.BoolOption(repoSizeOnlyOptionName, "Only report RepoSize and StorageMax."),
		cmds.BoolOption(repoHumanOptionName, "Print sizes in human readable format (e.g., 1K 234M 2G)"),
=======
		cmds.BoolOption(repoSizeOnlyOptionName, "s", "Only report RepoSize and StorageMax."),
		cmds.BoolOption(repoHumanOptionName, "H", "Print sizes in human readable format (e.g., 1K 234M 2G)"),
>>>>>>> 8431e2e8
	},
	Run: func(req *cmds.Request, res cmds.ResponseEmitter, env cmds.Environment) error {
		n, err := cmdenv.GetNode(env)
		if err != nil {
			return err
		}

		sizeOnly, _ := req.Options[repoSizeOnlyOptionName].(bool)
		if sizeOnly {
			sizeStat, err := corerepo.RepoSize(req.Context, n)
			if err != nil {
				return err
			}
			return cmds.EmitOnce(res, &corerepo.Stat{
				SizeStat: sizeStat,
			})
		}

		stat, err := corerepo.RepoStat(req.Context, n)
		if err != nil {
			return err
		}

		return cmds.EmitOnce(res, &stat)
	},
	Type: &corerepo.Stat{},
	Encoders: cmds.EncoderMap{
		cmds.Text: cmds.MakeTypedEncoder(func(req *cmds.Request, w io.Writer, stat *corerepo.Stat) error {
			wtr := tabwriter.NewWriter(w, 0, 0, 1, ' ', 0)
			defer wtr.Flush()

			human, _ := req.Options[repoHumanOptionName].(bool)
			sizeOnly, _ := req.Options[repoSizeOnlyOptionName].(bool)

			printSize := func(name string, size uint64) {
				sizeStr := fmt.Sprintf("%d", size)
				if human {
					sizeStr = humanize.Bytes(size)
				}

				fmt.Fprintf(wtr, "%s:\t%s\n", name, sizeStr)
			}

			if !sizeOnly {
				fmt.Fprintf(wtr, "NumObjects:\t%d\n", stat.NumObjects)
			}

			printSize("RepoSize", stat.RepoSize)
			printSize("StorageMax", stat.StorageMax)

			if !sizeOnly {
				fmt.Fprintf(wtr, "RepoPath:\t%s\n", stat.RepoPath)
				fmt.Fprintf(wtr, "Version:\t%s\n", stat.Version)
			}

			return nil
		}),
	},
}

var repoFsckCmd = &cmds.Command{
	Helptext: cmds.HelpText{
		Tagline: "Remove repo lockfiles.",
		ShortDescription: `
'ipfs repo fsck' is now a no-op.
`,
	},
	Run: func(req *cmds.Request, res cmds.ResponseEmitter, env cmds.Environment) error {
		return cmds.EmitOnce(res, &MessageOutput{"`ipfs repo fsck` is deprecated and does nothing.\n"})
	},
	Type: MessageOutput{},
	Encoders: cmds.EncoderMap{
		cmds.Text: cmds.MakeTypedEncoder(func(req *cmds.Request, w io.Writer, out *MessageOutput) error {
			fmt.Fprintf(w, out.Message)
			return nil
		}),
	},
}

type VerifyProgress struct {
	Msg      string
	Progress int
}

func verifyWorkerRun(ctx context.Context, wg *sync.WaitGroup, keys <-chan cid.Cid, results chan<- string, bs bstore.Blockstore) {
	defer wg.Done()

	for k := range keys {
		_, err := bs.Get(k)
		if err != nil {
			select {
			case results <- fmt.Sprintf("block %s was corrupt (%s)", k, err):
			case <-ctx.Done():
				return
			}

			continue
		}

		select {
		case results <- "":
		case <-ctx.Done():
			return
		}
	}
}

func verifyResultChan(ctx context.Context, keys <-chan cid.Cid, bs bstore.Blockstore) <-chan string {
	results := make(chan string)

	go func() {
		defer close(results)

		var wg sync.WaitGroup

		for i := 0; i < runtime.NumCPU()*2; i++ {
			wg.Add(1)
			go verifyWorkerRun(ctx, &wg, keys, results, bs)
		}

		wg.Wait()
	}()

	return results
}

var repoVerifyCmd = &cmds.Command{
	Helptext: cmds.HelpText{
		Tagline: "Verify all blocks in repo are not corrupted.",
	},
	Run: func(req *cmds.Request, res cmds.ResponseEmitter, env cmds.Environment) error {
		nd, err := cmdenv.GetNode(env)
		if err != nil {
			return err
		}

		bs := bstore.NewBlockstore(nd.Repo.Datastore())
		bs.HashOnRead(true)

		keys, err := bs.AllKeysChan(req.Context)
		if err != nil {
			log.Error(err)
			return err
		}

		results := verifyResultChan(req.Context, keys, bs)

		var fails int
		var i int
		for msg := range results {
			if msg != "" {
				if err := res.Emit(&VerifyProgress{Msg: msg}); err != nil {
					return err
				}
				fails++
			}
			i++
			if err := res.Emit(&VerifyProgress{Progress: i}); err != nil {
				return err
			}
		}

		if fails != 0 {
			return errors.New("verify complete, some blocks were corrupt")
		}

		return res.Emit(&VerifyProgress{Msg: "verify complete, all blocks validated."})
	},
	Type: &VerifyProgress{},
	Encoders: cmds.EncoderMap{
		cmds.Text: cmds.MakeTypedEncoder(func(req *cmds.Request, w io.Writer, obj *VerifyProgress) error {
			if strings.Contains(obj.Msg, "was corrupt") {
				fmt.Fprintln(os.Stdout, obj.Msg)
				return nil
			}

			if obj.Msg != "" {
				if len(obj.Msg) < 20 {
					obj.Msg += "             "
				}
				fmt.Fprintln(w, obj.Msg)
				return nil
			}

			fmt.Fprintf(w, "%d blocks processed.\r", obj.Progress)
			return nil
		}),
	},
}

var repoVersionCmd = &cmds.Command{
	Helptext: cmds.HelpText{
		Tagline: "Show the repo version.",
		ShortDescription: `
'btfs repo version' returns the current repo version.
`,
	},

	Options: []cmds.Option{
		cmds.BoolOption(repoQuietOptionName, "q", "Write minimal output."),
	},
	Run: func(req *cmds.Request, res cmds.ResponseEmitter, env cmds.Environment) error {
		return cmds.EmitOnce(res, &RepoVersion{
			Version: fmt.Sprint(fsrepo.RepoVersion),
		})
	},
	Type: RepoVersion{},
	Encoders: cmds.EncoderMap{
		cmds.Text: cmds.MakeTypedEncoder(func(req *cmds.Request, w io.Writer, out *RepoVersion) error {
			quiet, _ := req.Options[repoQuietOptionName].(bool)

			if quiet {
				fmt.Fprintf(w, "fs-repo@%s\n", out.Version)
			} else {
				fmt.Fprintf(w, "btfs repo version fs-repo@%s\n", out.Version)
			}
			return nil
		}),
	},
}<|MERGE_RESOLUTION|>--- conflicted
+++ resolved
@@ -19,10 +19,6 @@
 	cmds "github.com/TRON-US/go-btfs-cmds"
 	cid "github.com/ipfs/go-cid"
 	bstore "github.com/ipfs/go-ipfs-blockstore"
-<<<<<<< HEAD
-=======
-	cmds "github.com/ipfs/go-ipfs-cmds"
->>>>>>> 8431e2e8
 )
 
 type RepoVersion struct {
@@ -31,11 +27,7 @@
 
 var RepoCmd = &cmds.Command{
 	Helptext: cmds.HelpText{
-<<<<<<< HEAD
 		Tagline: "Manipulate the BTFS repo.",
-=======
-		Tagline: "Manipulate the IPFS repo.",
->>>>>>> 8431e2e8
 		ShortDescription: `
 'btfs repo' is a plumbing command used to manipulate the repo.
 `,
@@ -156,13 +148,8 @@
 `,
 	},
 	Options: []cmds.Option{
-<<<<<<< HEAD
-		cmds.BoolOption(repoSizeOnlyOptionName, "Only report RepoSize and StorageMax."),
-		cmds.BoolOption(repoHumanOptionName, "Print sizes in human readable format (e.g., 1K 234M 2G)"),
-=======
 		cmds.BoolOption(repoSizeOnlyOptionName, "s", "Only report RepoSize and StorageMax."),
 		cmds.BoolOption(repoHumanOptionName, "H", "Print sizes in human readable format (e.g., 1K 234M 2G)"),
->>>>>>> 8431e2e8
 	},
 	Run: func(req *cmds.Request, res cmds.ResponseEmitter, env cmds.Environment) error {
 		n, err := cmdenv.GetNode(env)
