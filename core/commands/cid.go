package commands

import (
	"fmt"
	"io"
	"sort"
	"strings"
	"unicode"

	cmds "github.com/TRON-US/go-btfs-cmds"
	cid "github.com/ipfs/go-cid"
	cidutil "github.com/ipfs/go-cidutil"
<<<<<<< HEAD
=======
	cmds "github.com/ipfs/go-ipfs-cmds"
>>>>>>> 8431e2e8
	verifcid "github.com/ipfs/go-verifcid"
	mbase "github.com/multiformats/go-multibase"
	mhash "github.com/multiformats/go-multihash"
)

var CidCmd = &cmds.Command{
	Helptext: cmds.HelpText{
		Tagline: "Convert and discover properties of CIDs",
	},
	Subcommands: map[string]*cmds.Command{
		"format": cidFmtCmd,
		"base32": base32Cmd,
		"bases":  basesCmd,
		"codecs": codecsCmd,
		"hashes": hashesCmd,
	},
}

const (
	cidFormatOptionName    = "f"
	cidVerisonOptionName   = "v"
	cidCodecOptionName     = "codec"
	cidMultibaseOptionName = "b"
)

var cidFmtCmd = &cmds.Command{
	Helptext: cmds.HelpText{
		Tagline: "Format and convert a CID in various useful ways.",
		LongDescription: `
Format and converts <cid>'s in various useful ways.

The optional format string is a printf style format string:
` + cidutil.FormatRef,
	},
	Arguments: []cmds.Argument{
		cmds.StringArg("cid", true, true, "Cids to format.").EnableStdin(),
	},
	Options: []cmds.Option{
		cmds.StringOption(cidFormatOptionName, "Printf style format string.").WithDefault("%s"),
		cmds.StringOption(cidVerisonOptionName, "CID version to convert to."),
<<<<<<< HEAD
=======
		cmds.StringOption(cidCodecOptionName, "CID codec to convert to."),
>>>>>>> 8431e2e8
		cmds.StringOption(cidMultibaseOptionName, "Multibase to display CID in."),
	},
	Run: func(req *cmds.Request, resp cmds.ResponseEmitter, env cmds.Environment) error {
		fmtStr, _ := req.Options[cidFormatOptionName].(string)
		verStr, _ := req.Options[cidVerisonOptionName].(string)
		codecStr, _ := req.Options[cidCodecOptionName].(string)
		baseStr, _ := req.Options[cidMultibaseOptionName].(string)

		opts := cidFormatOpts{}

		if strings.IndexByte(fmtStr, '%') == -1 {
			return fmt.Errorf("invalid format string: %s", fmtStr)
		}
		opts.fmtStr = fmtStr

		if codecStr != "" {
			codec, ok := cid.Codecs[codecStr]
			if !ok {
				return fmt.Errorf("unknown IPLD codec: %s", codecStr)
			}
			opts.newCodec = codec
		} // otherwise, leave it as 0 (not a valid IPLD codec)

		switch verStr {
		case "":
			// noop
		case "0":
			if opts.newCodec != 0 && opts.newCodec != cid.DagProtobuf {
				return fmt.Errorf("cannot convert to CIDv0 with any codec other than DagPB")
			}
			opts.verConv = toCidV0
		case "1":
			opts.verConv = toCidV1
		default:
			return fmt.Errorf("invalid cid version: %s", verStr)
		}

		if baseStr != "" {
			encoder, err := mbase.EncoderByName(baseStr)
			if err != nil {
				return err
			}
			opts.newBase = encoder.Encoding()
		} else {
			opts.newBase = mbase.Encoding(-1)
		}

		return emitCids(req, resp, opts)
	},
	PostRun: cmds.PostRunMap{
		cmds.CLI: streamResult(func(v interface{}, out io.Writer) nonFatalError {
			r := v.(*CidFormatRes)
			if r.ErrorMsg != "" {
				return nonFatalError(fmt.Sprintf("%s: %s", r.CidStr, r.ErrorMsg))
			}
			fmt.Fprintf(out, "%s\n", r.Formatted)
			return ""
		}),
	},
	Type: CidFormatRes{},
}

type CidFormatRes struct {
	CidStr    string // Original Cid String passed in
	Formatted string // Formatted Result
	ErrorMsg  string // Error
}

var base32Cmd = &cmds.Command{
	Helptext: cmds.HelpText{
		Tagline: "Convert CIDs to Base32 CID version 1.",
	},
	Arguments: []cmds.Argument{
		cmds.StringArg("cid", true, true, "Cids to convert.").EnableStdin(),
	},
	Run: func(req *cmds.Request, resp cmds.ResponseEmitter, env cmds.Environment) error {
		opts := cidFormatOpts{
			fmtStr:  "%s",
			newBase: mbase.Encoding(mbase.Base32),
			verConv: toCidV1,
		}
		return emitCids(req, resp, opts)
	},
	PostRun: cidFmtCmd.PostRun,
	Type:    cidFmtCmd.Type,
}

type cidFormatOpts struct {
	fmtStr   string
	newBase  mbase.Encoding
	verConv  func(cid cid.Cid) (cid.Cid, error)
	newCodec uint64
}

type argumentIterator struct {
	args []string
	body cmds.StdinArguments
}

func (i *argumentIterator) next() (string, bool) {
	if len(i.args) > 0 {
		arg := i.args[0]
		i.args = i.args[1:]
		return arg, true
	}
	if i.body == nil || !i.body.Scan() {
		return "", false
	}
	return strings.TrimSpace(i.body.Argument()), true
}

func (i *argumentIterator) err() error {
	if i.body == nil {
		return nil
	}
	return i.body.Err()
}

func emitCids(req *cmds.Request, resp cmds.ResponseEmitter, opts cidFormatOpts) error {
	itr := argumentIterator{req.Arguments, req.BodyArgs()}
	var emitErr error
	for emitErr == nil {
		cidStr, ok := itr.next()
		if !ok {
			break
		}
		res := &CidFormatRes{CidStr: cidStr}
		c, err := cid.Decode(cidStr)
		if err != nil {
			res.ErrorMsg = err.Error()
			emitErr = resp.Emit(res)
			continue
		}

		if opts.newCodec != 0 && opts.newCodec != c.Type() {
			c = cid.NewCidV1(opts.newCodec, c.Hash())
		}

		if opts.verConv != nil {
			c, err = opts.verConv(c)
			if err != nil {
				res.ErrorMsg = err.Error()
				emitErr = resp.Emit(res)
				continue
			}
		}

		base := opts.newBase
		if base == -1 {
			if c.Version() == 0 {
				base = mbase.Base58BTC
			} else {
				base, _ = cid.ExtractEncoding(cidStr)
			}
		}

		str, err := cidutil.Format(opts.fmtStr, base, c)
		if _, ok := err.(cidutil.FormatStringError); ok {
			// no point in continuing if there is a problem with the format string
			return err
		}
		if err != nil {
			res.ErrorMsg = err.Error()
		} else {
			res.Formatted = str
		}
		emitErr = resp.Emit(res)
	}
	if emitErr != nil {
		return emitErr
	}
	err := itr.err()
	if err != nil {
		return err
	}
	return nil
}

func toCidV0(c cid.Cid) (cid.Cid, error) {
	if c.Type() != cid.DagProtobuf {
		return cid.Cid{}, fmt.Errorf("can't convert non-protobuf nodes to cidv0")
	}
	return cid.NewCidV0(c.Hash()), nil
}

func toCidV1(c cid.Cid) (cid.Cid, error) {
	return cid.NewCidV1(c.Type(), c.Hash()), nil
}

type CodeAndName struct {
	Code int
	Name string
}

const (
	prefixOptionName  = "prefix"
	numericOptionName = "numeric"
)

var basesCmd = &cmds.Command{
	Helptext: cmds.HelpText{
		Tagline: "List available multibase encodings.",
	},
	Options: []cmds.Option{
<<<<<<< HEAD
		cmds.BoolOption(prefixOptionName, "also include the single leter prefixes in addition to the code"),
=======
		cmds.BoolOption(prefixOptionName, "also include the single letter prefixes in addition to the code"),
>>>>>>> 8431e2e8
		cmds.BoolOption(numericOptionName, "also include numeric codes"),
	},
	Run: func(req *cmds.Request, resp cmds.ResponseEmitter, env cmds.Environment) error {
		var res []CodeAndName
		// use EncodingToStr in case at some point there are multiple names for a given code
		for code, name := range mbase.EncodingToStr {
			res = append(res, CodeAndName{int(code), name})
		}
		return cmds.EmitOnce(resp, res)
	},
	Encoders: cmds.EncoderMap{
		cmds.Text: cmds.MakeTypedEncoder(func(req *cmds.Request, w io.Writer, val []CodeAndName) error {
			prefixes, _ := req.Options[prefixOptionName].(bool)
			numeric, _ := req.Options[numericOptionName].(bool)
			sort.Sort(multibaseSorter{val})
			for _, v := range val {
				code := v.Code
				if code < 32 || code >= 127 {
					// don't display non-printable prefixes
					code = ' '
				}
				switch {
				case prefixes && numeric:
					fmt.Fprintf(w, "%c %5d  %s\n", code, v.Code, v.Name)
				case prefixes:
					fmt.Fprintf(w, "%c  %s\n", code, v.Name)
				case numeric:
					fmt.Fprintf(w, "%5d  %s\n", v.Code, v.Name)
				default:
					fmt.Fprintf(w, "%s\n", v.Name)
				}
			}
			return nil
		}),
	},
	Type: []CodeAndName{},
}

const (
	codecsNumericOptionName = "numeric"
)

var codecsCmd = &cmds.Command{
	Helptext: cmds.HelpText{
		Tagline: "List available CID codecs.",
	},
	Options: []cmds.Option{
		cmds.BoolOption(codecsNumericOptionName, "also include numeric codes"),
	},
	Run: func(req *cmds.Request, resp cmds.ResponseEmitter, env cmds.Environment) error {
		var res []CodeAndName
		// use CodecToStr as there are multiple names for a given code
		for code, name := range cid.CodecToStr {
			res = append(res, CodeAndName{int(code), name})
		}
		return cmds.EmitOnce(resp, res)
	},
	Encoders: cmds.EncoderMap{
		cmds.Text: cmds.MakeTypedEncoder(func(req *cmds.Request, w io.Writer, val []CodeAndName) error {
			numeric, _ := req.Options[codecsNumericOptionName].(bool)
			sort.Sort(codeAndNameSorter{val})
			for _, v := range val {
				if numeric {
					fmt.Fprintf(w, "%5d  %s\n", v.Code, v.Name)
				} else {
					fmt.Fprintf(w, "%s\n", v.Name)
				}
			}
			return nil
		}),
	},
	Type: []CodeAndName{},
}

var hashesCmd = &cmds.Command{
	Helptext: cmds.HelpText{
		Tagline: "List available multihashes.",
	},
	Options: codecsCmd.Options,
	Run: func(req *cmds.Request, resp cmds.ResponseEmitter, env cmds.Environment) error {
		var res []CodeAndName
		// use mhash.Codes in case at some point there are multiple names for a given code
		for code, name := range mhash.Codes {
			if !verifcid.IsGoodHash(code) {
				continue
			}
			res = append(res, CodeAndName{int(code), name})
		}
		return cmds.EmitOnce(resp, res)
	},
	Encoders: codecsCmd.Encoders,
	Type:     codecsCmd.Type,
}

type multibaseSorter struct {
	data []CodeAndName
}

func (s multibaseSorter) Len() int      { return len(s.data) }
func (s multibaseSorter) Swap(i, j int) { s.data[i], s.data[j] = s.data[j], s.data[i] }

func (s multibaseSorter) Less(i, j int) bool {
	a := unicode.ToLower(rune(s.data[i].Code))
	b := unicode.ToLower(rune(s.data[j].Code))
	if a != b {
		return a < b
	}
	// lowecase letters should come before uppercase
	return s.data[i].Code > s.data[j].Code
}

type codeAndNameSorter struct {
	data []CodeAndName
}

func (s codeAndNameSorter) Len() int           { return len(s.data) }
func (s codeAndNameSorter) Swap(i, j int)      { s.data[i], s.data[j] = s.data[j], s.data[i] }
func (s codeAndNameSorter) Less(i, j int) bool { return s.data[i].Code < s.data[j].Code }<|MERGE_RESOLUTION|>--- conflicted
+++ resolved
@@ -10,10 +10,6 @@
 	cmds "github.com/TRON-US/go-btfs-cmds"
 	cid "github.com/ipfs/go-cid"
 	cidutil "github.com/ipfs/go-cidutil"
-<<<<<<< HEAD
-=======
-	cmds "github.com/ipfs/go-ipfs-cmds"
->>>>>>> 8431e2e8
 	verifcid "github.com/ipfs/go-verifcid"
 	mbase "github.com/multiformats/go-multibase"
 	mhash "github.com/multiformats/go-multihash"
@@ -34,7 +30,7 @@
 
 const (
 	cidFormatOptionName    = "f"
-	cidVerisonOptionName   = "v"
+	cidVersionOptionName   = "v"
 	cidCodecOptionName     = "codec"
 	cidMultibaseOptionName = "b"
 )
@@ -53,16 +49,13 @@
 	},
 	Options: []cmds.Option{
 		cmds.StringOption(cidFormatOptionName, "Printf style format string.").WithDefault("%s"),
-		cmds.StringOption(cidVerisonOptionName, "CID version to convert to."),
-<<<<<<< HEAD
-=======
+		cmds.StringOption(cidVersionOptionName, "CID version to convert to."),
 		cmds.StringOption(cidCodecOptionName, "CID codec to convert to."),
->>>>>>> 8431e2e8
 		cmds.StringOption(cidMultibaseOptionName, "Multibase to display CID in."),
 	},
 	Run: func(req *cmds.Request, resp cmds.ResponseEmitter, env cmds.Environment) error {
 		fmtStr, _ := req.Options[cidFormatOptionName].(string)
-		verStr, _ := req.Options[cidVerisonOptionName].(string)
+		verStr, _ := req.Options[cidVersionOptionName].(string)
 		codecStr, _ := req.Options[cidCodecOptionName].(string)
 		baseStr, _ := req.Options[cidMultibaseOptionName].(string)
 
@@ -262,11 +255,7 @@
 		Tagline: "List available multibase encodings.",
 	},
 	Options: []cmds.Option{
-<<<<<<< HEAD
-		cmds.BoolOption(prefixOptionName, "also include the single leter prefixes in addition to the code"),
-=======
 		cmds.BoolOption(prefixOptionName, "also include the single letter prefixes in addition to the code"),
->>>>>>> 8431e2e8
 		cmds.BoolOption(numericOptionName, "also include numeric codes"),
 	},
 	Run: func(req *cmds.Request, resp cmds.ResponseEmitter, env cmds.Environment) error {
