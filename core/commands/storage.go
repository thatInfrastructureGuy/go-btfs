package commands

import (
	"compress/gzip"
	"context"
	"encoding/json"
	"fmt"
	"strconv"
	"strings"
	"time"

	"github.com/TRON-US/go-btfs/core"
	"github.com/TRON-US/go-btfs/core/commands/cmdenv"
	"github.com/TRON-US/go-btfs/core/commands/storage"
	"github.com/TRON-US/go-btfs/core/corehttp/remote"
	"github.com/TRON-US/go-btfs/core/escrow"
	"github.com/TRON-US/go-btfs/core/guard"
	"github.com/TRON-US/go-btfs/core/hub"

	cmds "github.com/TRON-US/go-btfs-cmds"
	config "github.com/TRON-US/go-btfs-config"
	coreiface "github.com/TRON-US/interface-go-btfs-core"
	"github.com/TRON-US/interface-go-btfs-core/path"
	"github.com/tron-us/go-btfs-common/crypto"
	escrowPb "github.com/tron-us/go-btfs-common/protos/escrow"
	guardPb "github.com/tron-us/go-btfs-common/protos/guard"
	hubpb "github.com/tron-us/go-btfs-common/protos/hub"
	nodepb "github.com/tron-us/go-btfs-common/protos/node"
	"github.com/tron-us/go-btfs-common/utils/grpc"

	"github.com/gogo/protobuf/proto"
	cidlib "github.com/ipfs/go-cid"
	ds "github.com/ipfs/go-datastore"
	"github.com/libp2p/go-libp2p-core/peer"
	ma "github.com/multiformats/go-multiaddr"
)

const (
	leafHashOptionName            = "leaf-hash"
	uploadPriceOptionName         = "price"
	replicationFactorOptionName   = "replication-factor"
	hostSelectModeOptionName      = "host-select-mode"
	hostSelectionOptionName       = "host-selection"
	hostInfoModeOptionName        = "host-info-mode"
	hostSyncModeOptionName        = "host-sync-mode"
	hostStoragePriceOptionName    = "host-storage-price"
	hostBandwidthPriceOptionName  = "host-bandwidth-price"
	hostCollateralPriceOptionName = "host-collateral-price"
	hostBandwidthLimitOptionName  = "host-bandwidth-limit"
	hostStorageTimeMinOptionName  = "host-storage-time-min"
	testOnlyOptionName            = "host-search-local"
	storageLengthOptionName       = "storage-length"

	defaultRepFactor = 3

	// retry limit
	RetryLimit = 3
	FailLimit  = 3

	bttTotalSupply uint64 = 990_000_000_000
)

// TODO: get/set the value from/in go-btfs-common
var HostPriceLowBoundary = int64(10)

var StorageCmd = &cmds.Command{
	Helptext: cmds.HelpText{
		Tagline: "Interact with storage services on BTFS.",
		ShortDescription: `
Storage services include client upload operations, host storage operations,
host information sync/display operations, and BTT payment-related routines.`,
	},
	Subcommands: map[string]*cmds.Command{
		"upload":    storageUploadCmd,
		"hosts":     storageHostsCmd,
		"info":      storageInfoCmd,
		"announce":  storageAnnounceCmd,
		"challenge": storageChallengeCmd,
	},
}

var storageUploadCmd = &cmds.Command{
	Helptext: cmds.HelpText{
		Tagline: "Store files on BTFS network nodes through BTT payment.",
		ShortDescription: `
By default, BTFS will select hosts based on overall score according to current client's environment.
To upload a file, <file-hash> must refer to a reed-solomon encoded file.

To create a reed-solomon encoded file from a normal file:

    $ btfs add --chunker=reed-solomon <file>
    added <file-hash> <file>

Run command to upload:

    $ btfs storage upload <file-hash>

To customly upload and store a file on specific hosts:
    Use -m with 'custom' mode, and put host identifiers in -s, with multiple hosts separated by ','.

    # Upload a file to a set of hosts
    # Total # of hosts must match # of shards in the first DAG level of root file hash
    $ btfs storage upload <file-hash> -m=custom -s=<host_address1>,<host_address2>

    # Upload specific shards to a set of hosts
    # Total # of hosts must match # of shards given
    $ btfs storage upload <shard-hash1> <shard-hash2> -l -m=custom -s=<host_address1>,<host_address2>

Receive proofs as collateral evidence after selected nodes agree to store the file.`,
	},
	Subcommands: map[string]*cmds.Command{
		"init":         storageUploadInitCmd,
		"reqc":         storageUploadRequestChallengeCmd,
		"respc":        storageUploadResponseChallengeCmd,
		"recvcontract": storageUploadRecvContractCmd,
		"status":       storageUploadStatusCmd,
		"proof":        storageUploadProofCmd,
	},
	Arguments: []cmds.Argument{
		cmds.StringArg("file-hash", true, true, "Add hash of file to upload.").EnableStdin(),
	},
	Options: []cmds.Option{
		cmds.BoolOption(leafHashOptionName, "l", "Flag to specify given hash(es) is leaf hash(es).").WithDefault(false),
		cmds.Int64Option(uploadPriceOptionName, "p", "Max price Per GB per day of storage in BTT."),
		cmds.Int64Option(replicationFactorOptionName, "r", "Replication factor for the file with erasure coding built-in.").WithDefault(defaultRepFactor),
		cmds.StringOption(hostSelectModeOptionName, "m", "Based on mode to select the host and upload automatically.").WithDefault(storage.HostModeDefault),
		cmds.StringOption(hostSelectionOptionName, "s", "Use only these selected hosts in order on 'custom' mode. Use ',' as delimiter."),
		cmds.BoolOption(testOnlyOptionName, "t", "Enable host search under all domains 0.0.0.0 (useful for local test).").WithDefault(true),
		cmds.Int64Option(storageLengthOptionName, "len", "Store file for certain length in days.").WithDefault(30),
	},
	RunTimeout: 5 * time.Minute, // TODO: handle large file uploads?
	Run: func(req *cmds.Request, res cmds.ResponseEmitter, env cmds.Environment) error {
		// get config settings
		cfg, err := cmdenv.GetConfig(env)
		if err != nil {
			return err
		}
		if !cfg.Experimental.StorageClientEnabled {
			return fmt.Errorf("storage client api not enabled")
		}
		// get node
		n, err := cmdenv.GetNode(env)
		if err != nil {
			return err
		}
		// get core api
		api, err := cmdenv.GetApi(env, req)
		if err != nil {
			return err
		}
		// check file hash
		var (
			shardHashes []string
			rootHash    cidlib.Cid
			shardSize   uint64
		)
		lf, _ := req.Options[leafHashOptionName].(bool)
		if lf == false {
			if len(req.Arguments) != 1 {
				return fmt.Errorf("need one and only one root file hash")
			}
			// get leaf hashes
			hashStr := req.Arguments[0]
			// convert to cid
			rootHash, err = cidlib.Parse(hashStr)
			if err != nil {
				return err
			}
			hashes, err := storage.CheckAndGetReedSolomonShardHashes(req.Context, n, api, rootHash)
			if err != nil || len(hashes) == 0 {
				return fmt.Errorf("invalid hash: %s", err)
			}
			// get shard size
			shardSize, err = getContractSizeFromCid(req.Context, hashes[0], api)
			if err != nil {
				return err
			}
			for _, h := range hashes {
				shardHashes = append(shardHashes, h.String())
			}
		} else {
			rootHash = cidlib.Undef
			shardHashes = req.Arguments
			shardCid, err := cidlib.Parse(shardHashes[0])
			if err != nil {
				return err
			}
			shardSize, err = getContractSizeFromCid(req.Context, shardCid, api)
			if err != nil {
				return err
			}
		}
		// start new session
		sm := storage.GlobalSession
		ssID, err := storage.NewSessionID()
		// start new session
		if err != nil {
			return err
		}
		ss := sm.GetOrDefault(ssID, n.Identity)
		ss.SetFileHash(rootHash)
		ss.SetStatus(storage.InitStatus)
		go controlSessionTimeout(ss)

		// get hosts/peers
		var peers []string
		// init retry queue
		retryQueue := storage.NewRetryQueue(int64(len(peers)))
		// set price limit, the price is default when host doesn't provide price
		price, found := req.Options[uploadPriceOptionName].(int64)
		if found && price < HostPriceLowBoundary {
			return fmt.Errorf("price is smaller than minimum setting price")
		}
		if !found {
			price = 10
		}
		mode, _ := req.Options[hostSelectModeOptionName].(string)
		if mode == "custom" {
			// get host list as user specified
			hosts, found := req.Options[hostSelectionOptionName].(string)
			if !found {
				return fmt.Errorf("custom mode needs input host lists")
			}
			peers = strings.Split(hosts, ",")
			if len(peers) != len(shardHashes) {
				return fmt.Errorf("custom mode hosts length must match shard hashes length")
			}
			for _, ip := range peers {
				host := &storage.HostNode{
					Identity:   ip,
					RetryTimes: 0,
					FailTimes:  0,
					Price:      price,
				}
				if err := retryQueue.Offer(host); err != nil {
					return err
				}
			}
		} else {
			hosts, err := storage.GetHostsFromDatastore(req.Context, n, mode, len(shardHashes))
			if err != nil {
				return err
			}
			for _, ni := range hosts {
				// use host askingPrice instead if provided
				if int64(ni.StoragePriceAsk) != HostPriceLowBoundary {
					price = int64(ni.StoragePriceAsk)
				}
				// add host to retry queue
				host := &storage.HostNode{
					Identity:   ni.NodeId,
					RetryTimes: 0,
					FailTimes:  0,
					Price:      price,
				}
				if err := retryQueue.Offer(host); err != nil {
					return err
				}
			}
		}
		storageLength := req.Options[storageLengthOptionName].(int64)

		// retry queue need to be reused in proof cmd
		ss.SetRetryQueue(retryQueue)

		// add shards into session
		for _, shardHash := range shardHashes {
			ss.GetOrDefault(shardHash, shardSize, int64(storageLength), price)
		}
		testFlag := req.Options[testOnlyOptionName].(bool)
		go retryMonitor(context.Background(), api, ss, n, ssID, testFlag)

		seRes := &UploadRes{
			ID: ssID,
		}
		return res.Emit(seRes)
	},
	Type: UploadRes{},
}

func getContractSizeFromCid(ctx context.Context, hash cidlib.Cid, api coreiface.CoreAPI) (uint64, error) {
	leafPath := path.IpfsPath(hash)
	ipldNode, err := api.ResolveNode(ctx, leafPath)
	if err != nil {
		return 0, err
	}
	return ipldNode.Size()
}

func controlSessionTimeout(ss *storage.FileContracts) {
	// error is special std flow, will not be counted in here
	// and complete status don't need to wait for signal coming
	for curStatus := 0; curStatus < len(storage.StdSessionStateFlow)-2; {
		select {
		case sessionState := <-ss.SessionStatusChan:
			if sessionState.Succeed {
				curStatus = sessionState.CurrentStep + 1
				ss.SetStatus(curStatus)
			} else {
				// TODO: ADD error info to status
				log.Error(sessionState.Err)
				ss.SetStatus(storage.ErrStatus)
				return
			}
		case <-time.After(storage.StdSessionStateFlow[curStatus].TimeOut):
			ss.SetStatus(storage.ErrStatus)
			// sending each chunk channel with terminate signal if they are in progress
			// otherwise no chunk channel would be there receiving
			for _, shardInfo := range ss.ShardInfo {
				go func(shardInfo *storage.Shards) {
					if shardInfo.GetState() != storage.StdStateFlow[storage.CompleteState].State {
						shardInfo.RetryChan <- &storage.StepRetryChan{
							Succeed:           false,
							SessionTimeOutErr: fmt.Errorf("session timeout"),
						}
					}
				}(shardInfo)
			}
			return
		}
	}
}

func retryMonitor(ctx context.Context, api coreiface.CoreAPI, ss *storage.FileContracts, n *core.IpfsNode, ssID string, test bool) {
	retryQueue := ss.GetRetryQueue()
	if retryQueue == nil {
		log.Error("retry queue is nil")
		return
	}

	// loop over each shard
	shardIndex := 0
	for shardHash, shardInfo := range ss.ShardInfo {
		go func(shardHash string, shardInfo *storage.Shards, shardIndex int) {
			candidateHost, err := getValidHost(ctx, retryQueue, api, n, test)
			if err != nil {
				sendSessionStatusChan(ss.SessionStatusChan, storage.InitStatus, false, err)
				return
			}
			cfg, err := n.Repo.Config()
			if err != nil {
				sendSessionStatusChan(ss.SessionStatusChan, storage.InitStatus, false, err)
				return
			}
			// init escrow Contract
			escrowContract := escrow.NewContract(cfg, shardHash, n.Identity.Pretty(), candidateHost.Identity, shardInfo.TotalPay)
			halfSignedEscrowContract, err := escrow.SignContractAndMarshal(escrowContract, nil, n.PrivateKey, true)
			if err != nil {
				sendSessionStatusChan(ss.SessionStatusChan, storage.InitStatus, false, err)
				return
			}
			guardContractMeta, err := guard.NewContract(ss, cfg, shardHash, int32(shardIndex))
			if err != nil {
				sendSessionStatusChan(ss.SessionStatusChan, storage.InitStatus, false, err)
				return
			}
			halfSignGuardContract, err := guard.SignedContractAndMarshal(guardContractMeta, nil, n.PrivateKey, true)
			if err != nil {
				sendSessionStatusChan(ss.SessionStatusChan, storage.InitStatus, false, err)
				return
			}
			// build connection with host, init step, could be error or timeout
			go retryProcess(ctx, api, candidateHost, ss, n, halfSignedEscrowContract, halfSignGuardContract, shardHash, ssID, test)

			// monitor each steps if error or time out happens, retry
			// TODO: Change steps
			for curState := 0; curState < len(storage.StdStateFlow); {
				select {
				case shardRes := <-shardInfo.RetryChan:
					if !shardRes.Succeed {
						// receiving session time out signal, directly return
						if shardRes.SessionTimeOutErr != nil {
							log.Error(shardRes.SessionTimeOutErr)
							return
						}
						// if client itself has some error, no matter how many times it tries,
						// it will fail again, in this case, we don't need retry
						if shardRes.ClientErr != nil {
							log.Error(shardRes.ClientErr)
							sendSessionStatusChan(ss.SessionStatusChan, storage.UploadStatus, false, shardRes.ClientErr)
							return
						}
						// if host error, retry
						if shardRes.HostErr != nil {
							log.Error(shardRes.HostErr)
							// increment current host's retry times
							candidateHost.IncrementRetry()
							// if reach retry limit, in retry process will select another host
							// so in channel receiving should also return to 'init'
							curState = storage.InitState
							go retryProcess(ctx, api, candidateHost, ss, n, halfSignedEscrowContract, halfSignGuardContract, shardHash, ssID, test)
						}
					} else {
						// if success with current state, move on to next
						log.Debug("succeed to pass state ", storage.StdStateFlow[curState].State)
						// upload status change happens when one of the chunks turning from init to upload
						// only the first chunk changing state from init can change session status
						if curState == storage.InitState && ss.CompareAndSwap(storage.InitStatus, storage.UploadStatus) {
							// notice monitor current init status finish and to start calculating upload timeout
							sendSessionStatusChan(ss.SessionStatusChan, storage.InitStatus, true, nil)
						}
						curState = shardRes.CurrentStep + 1
						if curState <= storage.CompleteState {
							shardInfo.SetState(curState)
						}
					}
				case <-time.After(storage.StdStateFlow[curState].TimeOut):
					{
						log.Errorf("StartTime Out on %s with state %s", shardHash, storage.StdStateFlow[curState])
						curState = storage.InitState // reconnect to the host to start over
						candidateHost.IncrementRetry()
						go retryProcess(ctx, api, candidateHost, ss, n, halfSignedEscrowContract, halfSignGuardContract, shardHash, ssID, test)
					}
				}
			}
		}(shardHash, shardInfo, shardIndex)
		shardIndex++
	}
}

func sendSessionStatusChan(channel chan storage.StatusChan, status int, succeed bool, err error) {
	channel <- storage.StatusChan{
		CurrentStep: status,
		Succeed:     succeed,
		Err:         err,
	}
}

func sendStepStateChan(channel chan *storage.StepRetryChan, state int, succeed bool, clientErr error, hostErr error) {
	channel <- &storage.StepRetryChan{
		CurrentStep: state,
		Succeed:     succeed,
		ClientErr:   clientErr,
		HostErr:     hostErr,
	}
}

func retryProcess(ctx context.Context, api coreiface.CoreAPI, candidateHost *storage.HostNode, ss *storage.FileContracts,
	n *core.IpfsNode, halfSignedEscrowContract []byte, halfSignedGuardContract []byte, shardHash string, ssID string, test bool) {
	// record shard info in session
	shard, err := ss.GetShard(shardHash)
	if err != nil {
		sendStepStateChan(shard.RetryChan, storage.InitState, false, err, nil)
		return
	}

	// if candidate host passed in is not valid, fetch next valid one
	if candidateHost == nil || candidateHost.FailTimes >= FailLimit || candidateHost.RetryTimes >= RetryLimit {
		otherValidHost, err := getValidHost(ctx, ss.RetryQueue, api, n, test)
		// either retry queue is empty or something wrong with retry queue
		if err != nil {
			sendStepStateChan(shard.RetryChan, storage.InitState, false, fmt.Errorf("no host available %v", err), nil)
			return
		}
		candidateHost = otherValidHost
	}

	// parse candidate host's IP and get connected
	_, hostPid, err := ParsePeerParam(candidateHost.Identity)
	if err != nil {
		sendStepStateChan(shard.RetryChan, storage.InitState, false, err, nil)
		return
	}

	shard.UpdateShard(hostPid)
	shard.SetState(storage.InitState)
	// send over contract
	_, err = remote.P2PCall(ctx, n, hostPid, "/storage/upload/init",
		ssID,
		ss.GetFileHash().String(),
		shardHash,
		strconv.FormatInt(candidateHost.Price, 10),
		halfSignedEscrowContract,
		halfSignedGuardContract,
		strconv.FormatInt(shard.StorageLength, 10))
	// fail to connect with retry
	if err != nil {
		sendStepStateChan(shard.RetryChan, storage.InitState, false, nil, err)
	} else {
		sendStepStateChan(shard.RetryChan, storage.InitState, true, nil, nil)
	}
}

// find next available host
func getValidHost(ctx context.Context, retryQueue *storage.RetryQueue, api coreiface.CoreAPI, n *core.IpfsNode, test bool) (*storage.HostNode, error) {
	var candidateHost *storage.HostNode
	for candidateHost == nil {
		if retryQueue.Empty() {
			return nil, fmt.Errorf("retry queue is empty")
		}
		nextHost, err := retryQueue.Poll()
		if err != nil {
			return nil, err
		} else if nextHost.FailTimes >= FailLimit {
			log.Info("Remove Host: ", nextHost)
		} else if nextHost.RetryTimes >= RetryLimit {
			nextHost.IncrementFail()
			err = retryQueue.Offer(nextHost)
			if err != nil {
				return nil, err
			}
		} else {
			// find peer
			pi, err := remote.FindPeer(ctx, n, nextHost.Identity)
			if err != nil {
				// it's normal to fail in finding peer,
				// would give host another chance
				nextHost.IncrementFail()
				log.Error(err)
				err = retryQueue.Offer(nextHost)
				if err != nil {
					return nil, err
				}
				continue
			}
			if err := api.Swarm().Connect(ctx, *pi); err != nil {
				// force connect again
				if err := api.Swarm().Connect(ctx, *pi); err != nil {
					var errTest error
					// in test mode, change the ip to 0.0.0.0
					if test {
						if errTest = changeAddress(pi); errTest == nil {
							errTest = api.Swarm().Connect(ctx, *pi)
						}
					}
					// err can be from change address in test mode or connect again in test mode
					if errTest != nil {
						log.Error(errTest)
						nextHost.IncrementFail()
						err = retryQueue.Offer(nextHost)
						if err != nil {
							return nil, err
						}
						continue
					}
				}
			}
			// if connect successfully, return
			candidateHost = nextHost
		}
	}
	return candidateHost, nil
}

func changeAddress(pinfo *peer.AddrInfo) error {
	parts := ma.Split(pinfo.Addrs[0])
	// change address to 0.0.0.0
	newIP, err := ma.NewMultiaddr("/ip4/0.0.0.0")
	if err != nil {
		return err
	}
	parts[0] = newIP
	newMa := ma.Join(parts[0], parts[1])
	pinfo.Addrs[0] = newMa
	return nil
}

// for client to receive all the half signed contracts
var storageUploadRecvContractCmd = &cmds.Command{
	Helptext: cmds.HelpText{
		Tagline: "For renter client to receive half signed contracts.",
	},
	Arguments: []cmds.Argument{
		cmds.StringArg("escrow-contract", true, false, "Signed Escrow Contract."),
		cmds.StringArg("guard-contract", true, false, "Signed Guard Contract."),
		cmds.StringArg("session-id", true, false, "Session ID which render used to store all shardsInfo"),
		cmds.StringArg("shard-hash", true, false, "Shard the storage node should fetch."),
	},
	Run: func(req *cmds.Request, res cmds.ResponseEmitter, env cmds.Environment) error {
		// receive contracts
		signedContract := []byte(req.Arguments[0])
		guardContractBytes := []byte(req.Arguments[1])
		var guardContract *guardPb.Contract
		err := proto.Unmarshal(guardContractBytes, guardContract)
		if err != nil {
			return err
		}
		ssID := req.Arguments[2]
		ss, err := storage.GlobalSession.GetSession(ssID)
		if err != nil {
			return err
		}
		shardHash := req.Arguments[3]

		err = ss.IncrementContract(shardHash, signedContract, guardContract)
		if err != nil {
			return err
		}
		// TODO: Modify client err return status
		cfg, err := cmdenv.GetConfig(env)
		if err != nil {
			return err
		}

		var contractRequest *escrowPb.EscrowContractRequest
		if ss.GetCompleteContractNum() == len(ss.ShardInfo) {
			contracts, price, err := storage.PrepareContractFromShard(ss.ShardInfo)
			if err != nil {
				return err
			}
			contractRequest, err = escrow.NewContractRequest(cfg, contracts, price)
			if err != nil {
				log.Error(err)
				return err
			}
			submitContractRes, err := escrow.SubmitContractToEscrow(req.Context, cfg, contractRequest)
			if err != nil {
				return err
			}
<<<<<<< HEAD
			go payFullToEscrow(submitContractRes, cfg, ss.GetGuardContracts())
=======
			go payFullToEscrow(context.Background(), submitContractRes, cfg)
>>>>>>> 9c28aec4
		}
		return nil
	},
}

<<<<<<< HEAD
func payFullToEscrow(response *escrowPb.SignedSubmitContractResult, configuration *config.Config, guardContracts []*guardPb.Contract) {
=======
func payFullToEscrow(ctx context.Context, response *escrowpb.SignedSubmitContractResult, configuration *config.Config) {
>>>>>>> 9c28aec4
	privKeyStr := configuration.Identity.PrivKey
	payerPrivKey, err := crypto.ToPrivKey(privKeyStr)
	if err != nil {
		log.Error(err)
		return
	}
	payerPubKey := payerPrivKey.GetPublic()
	payinRequest, err := escrow.NewPayinRequest(response, payerPubKey, payerPrivKey)
	if err != nil {
		log.Error(err)
		return
	}
<<<<<<< HEAD
	payinRes, err := escrow.PayInToEscrow(configuration, payinRequest)
=======
	err = escrow.PayInToEscrow(ctx, configuration, payinRequest)
>>>>>>> 9c28aec4
	if err != nil {
		log.Error(err)
		return
	}
	// get escrow sig, add them to guard
	sig := payinRes.EscrowSignature
	for _, guardContract := range guardContracts {
		guardContract.EscrowSignature = sig
		guardContract.EscrowSignedTime = payinRes.Result.EscrowSignedTime
		guardContract.LastModifyTime = time.Now()
	}
	// TODO: upload filemeta to guard
	go UploadFileMetaToGuard()
}

// TODO: after upload persist data in leveldb
func UploadFileMetaToGuard() {

}

var storageUploadProofCmd = &cmds.Command{
	Helptext: cmds.HelpText{
		Tagline: "For client to receive collateral proof.",
	},
	Arguments: []cmds.Argument{
		cmds.StringArg("session-id", true, false, "ID for the entire storage upload session."),
		cmds.StringArg("shard-hash", true, false, "Shard the storage node should fetch."),
	},
	Run: func(req *cmds.Request, res cmds.ResponseEmitter, env cmds.Environment) error {
		ssID := req.Arguments[0]
		ss, err := storage.GlobalSession.GetSession(ssID)
		if err != nil {
			return err
		}
		shardHash := req.Arguments[1]
		// get info from session
		// previous step should have information with channel id and price
		shardInfo, err := ss.GetShard(shardHash)
		if err != nil {
			if shardInfo != nil {
				sendStepStateChan(shardInfo.RetryChan, storage.CompleteState, false, err, nil)
			}
			return err
		}
		ss.UpdateCompleteShardNum(1)
		sendStepStateChan(shardInfo.RetryChan, storage.CompleteState, true, nil, nil)

		// check whether all shard is complete
		if ss.GetCompleteShards() == len(ss.ShardInfo) {
			// only if all shards upload success, send the signal to finish current status
			sendSessionStatusChan(ss.SessionStatusChan, storage.UploadStatus, true, nil)
		}
		return nil
	},
}

type UploadRes struct {
	ID string
}

var storageUploadInitCmd = &cmds.Command{
	Helptext: cmds.HelpText{
		Tagline: "Initialize storage handshake with inquiring client.",
		ShortDescription: `
Storage host opens this endpoint to accept incoming upload/storage requests,
If current host is interested and all validation checks out, host downloads
the shard and replies back to client for the next challenge step.`,
	},
	Arguments: []cmds.Argument{
		cmds.StringArg("session-id", true, false, "ID for the entire storage upload session."),
		cmds.StringArg("file-hash", true, false, "Root file storage node should fetch (the DAG)."),
		cmds.StringArg("shard-hash", true, false, "Shard the storage node should fetch."),
		cmds.StringArg("price", true, false, "Per GB per day in BTT for storing this shard offered by client."),
		cmds.StringArg("escrow-contract", true, false, "Client's initial escrow contract data."),
		cmds.StringArg("guard-contract-meta", true, false, "Client's initial guard contract meta."),
		cmds.StringArg("storage-length", true, false, "Store file for certain length in days."),
	},
	RunTimeout: 5 * time.Second,
	Run: func(req *cmds.Request, res cmds.ResponseEmitter, env cmds.Environment) error {
		// check flags
		cfg, err := cmdenv.GetConfig(env)
		if err != nil {
			return err
		}
		if !cfg.Experimental.StorageHostEnabled {
			return fmt.Errorf("storage host api not enabled")
		}
		api, err := cmdenv.GetApi(env, req)
		if err != nil {
			return err
		}

		ssID := req.Arguments[0]
		fileHash, err := cidlib.Parse(req.Arguments[1])
		if err != nil {
			return err
		}
		shardHash := req.Arguments[2]
		shardCid, err := cidlib.Parse(shardHash)
		if err != nil {
			return err
		}
		shardSize, err := getContractSizeFromCid(req.Context, shardCid, api)
		if err != nil {
			return err
		}
		price, err := strconv.ParseInt(req.Arguments[3], 10, 64)
		if err != nil {
			return err
		}
		halfSignedEscrowContBytes := req.Arguments[4]
		halfSignedGuardContBytes := req.Arguments[5]
		n, err := cmdenv.GetNode(env)
		if err != nil {
			return err
		}
		pid, ok := remote.GetStreamRequestRemotePeerID(req, n)
		if !ok {
			return fmt.Errorf("fail to get peer ID from request")
		}
		storeLen, err := strconv.Atoi(req.Arguments[6])
		if err != nil {
			return err
		}
		// build session
		sm := storage.GlobalSession
		ss := sm.GetOrDefault(ssID, n.Identity)
		ss.SetFileHash(fileHash)
		ss.SetStatus(storage.InitStatus)
		go controlSessionTimeout(ss)
		shardInfo := ss.GetOrDefault(shardHash, shardSize, int64(storeLen), price)
		shardInfo.UpdateShard(n.Identity)
		shardInfo.SetState(storage.InitState)

		sendSessionStatusChan(ss.SessionStatusChan, storage.InitStatus, true, nil)
		// review contract and send back to client
		halfSignedEscrowContract, err := escrow.UnmarshalEscrowContract([]byte(halfSignedEscrowContBytes))
		if err != nil {
			return err
		}
		halfSignedGuardContract, err := guard.UnmarshalGuardContract([]byte(halfSignedGuardContBytes))
		if err != nil {
			return err
		}
		escrowContract := halfSignedEscrowContract.GetContract()
		guardContractMeta := halfSignedGuardContract.ContractMeta
		// get render's public key
		payerPubKey, err := pid.ExtractPublicKey()
		if err != nil {
			return err
		}
		ok, err = crypto.Verify(payerPubKey, escrowContract, halfSignedEscrowContract.GetBuyerSignature())
		if !ok || err != nil {
			return fmt.Errorf("can't verify escrow contract")
		}
		ok, err = crypto.Verify(payerPubKey, &guardContractMeta, halfSignedGuardContract.GetRenterSignature())
		if !ok || err != nil {
			return fmt.Errorf("can't verify guard contract")
		}
		go SignContractAndCheckPayment(shardInfo, shardHash, ssID, n, pid, req, env, halfSignedEscrowContract, halfSignedGuardContract)
		return nil
	},
}

func SignContractAndCheckPayment(shardInfo *storage.Shards, shardHash string, ssID string, n *core.IpfsNode,
	pid peer.ID, req *cmds.Request, env cmds.Environment, escrowSignedContract *escrowPb.SignedEscrowContract, guardSignedContract *guardPb.Contract) {
	// TODO: Check if renter is paid, if so, download file
	//go downloadChunkFromClient(shardInfo, shardHash, ssID, n, pid, req, env)
	escrowContract := escrowSignedContract.GetContract()
	guardContractMeta := guardSignedContract.ContractMeta
	// Sign on the contract
	marshaledSignedEscrowContract, err := escrow.SignContractAndMarshal(escrowContract, escrowSignedContract, n.PrivateKey, false)
	if err != nil {
		log.Error(err)
		return
	}
	marshaledSignedGuardContract, err := guard.SignedContractAndMarshal(&guardContractMeta, guardSignedContract, n.PrivateKey, false)
	if err != nil {
		log.Error(err)
		return
	}
	_, err = remote.P2PCall(nil, n, pid, "/storage/upload/recvcontract", marshaledSignedEscrowContract, marshaledSignedGuardContract, ssID, shardHash)
	if err != nil {
		log.Error(err)
		return
	}
	// TODO: download file from client
	go downloadChunkFromClient(shardInfo, shardHash, ssID, n, pid, req, env)
}

// call escrow service to check if payment is received or not
func periodicallyCheckPaymentFromClient() {
	var isReceivedWithTimeOut bool
	// TODO: isReceivedWithTimeOut := escrow.pay()
	if !isReceivedWithTimeOut {
		//TODO: delete file
	}
}

func downloadChunkFromClient(chunkInfo *storage.Shards, chunkHash string, ssID string, n *core.IpfsNode, pid peer.ID, req *cmds.Request, env cmds.Environment) {
	sm := storage.GlobalSession
	ss := sm.GetOrDefault(ssID, n.Identity)

	chunkInfo.SetState(storage.UploadState)
	api, err := cmdenv.GetApi(env, req)
	if err != nil {
		log.Error(err)
		sendSessionStatusChan(ss.SessionStatusChan, storage.UploadStatus, false, err)
		storage.GlobalSession.Remove(ssID, chunkHash)
		return
	}
	p := path.New(chunkHash)
	file, err := api.Unixfs().Get(context.Background(), p, false)
	if err != nil {
		log.Error(err)
		sendSessionStatusChan(ss.SessionStatusChan, storage.UploadStatus, false, err)
		storage.GlobalSession.Remove(ssID, chunkHash)
		return
	}
	_, err = fileArchive(file, p.String(), false, gzip.NoCompression)
	if err != nil {
		log.Error(err)
		sendSessionStatusChan(ss.SessionStatusChan, storage.UploadStatus, false, err)
		storage.GlobalSession.Remove(ssID, chunkHash)
		return
	}

	// RemoteCall(user, hash) to api/v0/storage/upload/reqc to get chid and ch
	chunkInfo.SetState(storage.ChallengeState)
}

type ChallengeRes struct {
	ID         string
	ChunkIndex int
	Nonce      string
}

// TODO: refactor the code for guard to use
var storageUploadRequestChallengeCmd = &cmds.Command{
	Helptext: cmds.HelpText{
		Tagline: "Request for a client challenge from storage host.",
		ShortDescription: `
Client opens this endpoint for interested hosts to ask for a challenge.
A challenge contains a random file chunk hash and a nonce for hosts to hash
the contents and nonce together to produce a final challenge response.`,
	},
	Arguments: []cmds.Argument{
		cmds.StringArg("session-id", true, false, "ID for the entire storage upload session."),
		cmds.StringArg("chunk-hash", true, false, "Shards the storage node should fetch."),
	},
	RunTimeout: 3 * time.Second,
	Run: func(req *cmds.Request, res cmds.ResponseEmitter, env cmds.Environment) error {
		ssID := req.Arguments[0]
		ss, err := storage.GlobalSession.GetSession(ssID)
		if err != nil {
			return err
		}
		chunkHash := req.Arguments[1]
		// previous step should have information with channel id and price
		chunkInfo, err := ss.GetShard(chunkHash)
		if err != nil {
			return err
		}
		// if client receive this call, means at least finish upload state
		sendStepStateChan(chunkInfo.RetryChan, storage.UploadState, true, nil, nil)

		cfg, err := cmdenv.GetConfig(env)
		if err != nil {
			sendStepStateChan(chunkInfo.RetryChan, storage.ChallengeState, false, err, nil)
			return err
		}
		if !cfg.Experimental.StorageClientEnabled {
			err := fmt.Errorf("storage client api not enabled")
			sendStepStateChan(chunkInfo.RetryChan, storage.ChallengeState, false, err, nil)
			return err
		}

		n, err := cmdenv.GetNode(env)
		if err != nil {
			sendStepStateChan(chunkInfo.RetryChan, storage.ChallengeState, false, err, nil)
			return err
		}
		api, err := cmdenv.GetApi(env, req)
		if err != nil {
			sendStepStateChan(chunkInfo.RetryChan, storage.ChallengeState, false, err, nil)
			return err
		}
		cid, err := cidlib.Parse(chunkHash)
		if err != nil {
			sendStepStateChan(chunkInfo.RetryChan, storage.ChallengeState, false, err, nil)
			return err
		}

		// when multi-process talking to multiple hosts, different cids can only generate one storage challenge,
		// and stored the latest one in session map
		sch, err := chunkInfo.SetChallenge(req.Context, n, api, ss.FileHash, cid)
		if err != nil {
			sendStepStateChan(chunkInfo.RetryChan, storage.ChallengeState, false, err, nil)
			return err
		}
		// challenge state finish, and waits for host to solve challenge
		sendStepStateChan(chunkInfo.RetryChan, storage.ChallengeState, true, nil, nil)

		out := &ChallengeRes{
			ID:         sch.ID,
			ChunkIndex: sch.CIndex,
			Nonce:      sch.Nonce,
		}
		return cmds.EmitOnce(res, out)
	},
	Type: ChallengeRes{},
}

//  TODO: refactor the code for guard to use
var storageUploadResponseChallengeCmd = &cmds.Command{
	Helptext: cmds.HelpText{
		Tagline: "Respond to client challenge from storage host.",
		ShortDescription: `
Client opens this endpoint for interested hosts to respond with a previous
challenge's response. If response is valid, client returns signed payment
signature back to the host to complete payment.`,
	},
	Arguments: []cmds.Argument{
		cmds.StringArg("session-id", true, false, "Shards the storage node should fetch."),
		cmds.StringArg("challenge-hash", true, false, "Challenge response back to uploader."),
		cmds.StringArg("chunk-hash", true, false, "Shards the storage node should fetch."),
	},
	RunTimeout: 3 * time.Second,
	Run: func(req *cmds.Request, res cmds.ResponseEmitter, env cmds.Environment) error {
		ssID := req.Arguments[0]
		ss, err := storage.GlobalSession.GetSession(ssID)
		if err != nil {
			return err
		}

		challengeHash := req.Arguments[1]
		chunkHash := req.Arguments[2]
		// get info from session
		// previous step should have information with channel id and price
		chunkInfo, err := ss.GetShard(chunkHash)
		if err != nil {
			return err
		}

		// pre-check
		cfg, err := cmdenv.GetConfig(env)
		if err != nil {
			sendStepStateChan(chunkInfo.RetryChan, storage.SolveState, false, err, nil)
			return err
		}
		if !cfg.Experimental.StorageClientEnabled {
			sendStepStateChan(chunkInfo.RetryChan, storage.SolveState, false, err, nil)
			return fmt.Errorf("storage client api not enabled")
		}

		// time out check
		// the time host solved the challenge,
		// is the time we used call challengeTimeOut
		// if client didn't receive succeed state in time,
		// monitor would notice the timeout
		sendStepStateChan(chunkInfo.RetryChan, storage.SolveState, true, nil, nil)
		// verify challenge
		if chunkInfo.Challenge.Hash != challengeHash {
			err := fmt.Errorf("fail to verify challenge")
			sendStepStateChan(chunkInfo.RetryChan, storage.VerifyState, false, nil, err)
			return err
		}
		sendStepStateChan(chunkInfo.RetryChan, storage.VerifyState, true, nil, nil)

		// from client's perspective, prepared payment finished
		// but the actual payment does not.
		// only the complete state timeOut or receiving error means
		// host having trouble with either agreeing on payment or closing channel
		sendStepStateChan(chunkInfo.RetryChan, storage.PaymentState, true, nil, nil)
		r := &PaymentRes{}
		return cmds.EmitOnce(res, r)
	},
	Type: PaymentRes{},
}

type PaymentRes struct {
	SignedPayment []byte
}

var storageHostsCmd = &cmds.Command{
	Helptext: cmds.HelpText{
		Tagline: "Interact with information on hosts.",
		ShortDescription: `
Host information is synchronized from btfs-hub and saved in local datastore.`,
	},
	Subcommands: map[string]*cmds.Command{
		"info": storageHostsInfoCmd,
		"sync": storageHostsSyncCmd,
	},
}

var storageHostsInfoCmd = &cmds.Command{
	Helptext: cmds.HelpText{
		Tagline: "Display saved host information.",
		ShortDescription: `
This command displays saved information from btfs-hub under multiple modes.
Each mode ranks hosts based on its criteria and is randomized based on current node location.

Mode options include:
- "score": top overall score
- "geo":   closest location
- "rep":   highest reputation
- "price": lowest price
- "speed": highest transfer speed
- "all":   all existing hosts`,
	},
	Options: []cmds.Option{
		cmds.StringOption(hostInfoModeOptionName, "m", "Hosts info showing mode.").WithDefault(hub.HubModeAll),
	},
	PreRun: func(req *cmds.Request, env cmds.Environment) error {
		cfg, err := cmdenv.GetConfig(env)
		if err != nil {
			return err
		}
		if !cfg.Experimental.StorageClientEnabled {
			return fmt.Errorf("storage client api not enabled")
		}

		mode, _ := req.Options[hostInfoModeOptionName].(string)
		return hub.CheckValidMode(mode)
	},
	Run: func(req *cmds.Request, res cmds.ResponseEmitter, env cmds.Environment) error {
		mode, _ := req.Options[hostInfoModeOptionName].(string)

		n, err := cmdenv.GetNode(env)
		if err != nil {
			return err
		}

		nodes, err := storage.GetHostsFromDatastore(req.Context, n, mode, 0)
		if err != nil {
			return err
		}

		return cmds.EmitOnce(res, &HostInfoRes{nodes})
	},
	Type: HostInfoRes{},
}

type HostInfoRes struct {
	Nodes []*hubpb.Host
}

var storageHostsSyncCmd = &cmds.Command{
	Helptext: cmds.HelpText{
		Tagline: "Synchronize host information from btfs-hub.",
		ShortDescription: `
This command synchronizes information from btfs-hub using multiple modes.
Each mode ranks hosts based on its criteria and is randomized based on current node location.

Mode options include:
- "score": top overall score
- "geo":   closest location
- "rep":   highest reputation
- "price": lowest price
- "speed": highest transfer speed
- "all":   update existing hosts`,
	},
	Options: []cmds.Option{
		cmds.StringOption(hostSyncModeOptionName, "m", "Hosts syncing mode.").WithDefault(hub.HubModeScore),
	},
	PreRun: func(req *cmds.Request, env cmds.Environment) error {
		cfg, err := cmdenv.GetConfig(env)
		if err != nil {
			return err
		}
		if !cfg.Experimental.StorageClientEnabled {
			return fmt.Errorf("storage client api not enabled")
		}

		mode, _ := req.Options[hostSyncModeOptionName].(string)
		return hub.CheckValidMode(mode)
	},
	Run: func(req *cmds.Request, res cmds.ResponseEmitter, env cmds.Environment) error {
		mode, _ := req.Options[hostSyncModeOptionName].(string)

		n, err := cmdenv.GetNode(env)
		if err != nil {
			return err
		}

		return SyncHosts(req.Context, n, mode)
	},
}

func SyncHosts(ctx context.Context, node *core.IpfsNode, mode string) error {
	nodes, err := hub.QueryHub(ctx, node, mode)
	if err != nil {
		return err
	}
	return storage.SaveHostsIntoDatastore(ctx, node, mode, nodes)
}

var storageInfoCmd = &cmds.Command{
	Helptext: cmds.HelpText{
		Tagline: "Show storage host information.",
		ShortDescription: `
This command displays host information synchronized from the BTFS network.
By default it shows local host node information.`,
	},
	Arguments: []cmds.Argument{
		cmds.StringArg("peer-id", false, false, "Peer ID to show storage-related information. Default to self").EnableStdin(),
	},
	Run: func(req *cmds.Request, res cmds.ResponseEmitter, env cmds.Environment) error {
		cfg, err := cmdenv.GetConfig(env)
		if err != nil {
			return err
		}
		if len(req.Arguments) > 0 {
			if !cfg.Experimental.StorageClientEnabled {
				return fmt.Errorf("storage client api not enabled")
			}
		} else if !cfg.Experimental.StorageHostEnabled {
			return fmt.Errorf("storage host api not enabled")
		}

		n, err := cmdenv.GetNode(env)
		if err != nil {
			return err
		}

		// Default to self
		var peerID string
		if len(req.Arguments) > 0 {
			peerID = req.Arguments[0]
		} else {
			peerID = n.Identity.Pretty()
		}

		data, err := GetSettings(req.Context, cfg.Services.HubDomain, peerID, n.Repo.Datastore())
		if err != nil {
			return err
		}
		return cmds.EmitOnce(res, data)
	},
	Type: nodepb.Node_Settings{},
}

func GetSettings(ctx context.Context, addr string, peerId string, rds ds.Datastore) (*nodepb.Node_Settings, error) {
	// get from LevelDB
	b, err := rds.Get(storage.GetHostStorageKey(peerId))
	if err == nil {
		data := new(nodepb.Node_Settings)
		err = proto.Unmarshal(b, data)
		if err != nil {
			return nil, err
		}
		return data, nil
	}

	if err != ds.ErrNotFound {
		return nil, err
	}

	// get from remote
	ns := new(nodepb.Node_Settings)
	err = grpc.HubQueryClient(addr).WithContext(ctx, func(ctx context.Context, client hubpb.HubQueryServiceClient) error {
		req := new(hubpb.SettingsReq)
		req.Id = peerId
		resp, err := client.GetSettings(ctx, req)
		if err != nil {
			return err
		}
		ns.StorageTimeMin = uint64(resp.SettingsData.StorageTimeMin)
		ns.StoragePriceAsk = uint64(resp.SettingsData.StoragePriceAsk)
		ns.BandwidthLimit = resp.SettingsData.BandwidthLimit
		ns.BandwidthPriceAsk = uint64(resp.SettingsData.BandwidthPriceAsk)
		ns.CollateralStake = uint64(resp.SettingsData.CollateralStake)
		return err
	})
	if err != nil {
		return nil, err
	}

	// save to rds
	bytes, err := proto.Marshal(ns)
	if err != nil {
		return nil, err
	}
	err = rds.Put(storage.GetHostStorageKey(peerId), bytes)
	if err != nil {
		return nil, err
	}

	return ns, nil
}

var storageAnnounceCmd = &cmds.Command{
	Helptext: cmds.HelpText{
		Tagline: "Update and announce storage host information.",
		ShortDescription: `
This command updates host information and broadcasts to the BTFS network.`,
	},
	Options: []cmds.Option{
		cmds.Uint64Option(hostStoragePriceOptionName, "s", "Max price per GB of storage in BTT."),
		cmds.Uint64Option(hostBandwidthPriceOptionName, "b", "Max price per MB of bandwidth in BTT."),
		cmds.Uint64Option(hostCollateralPriceOptionName, "cl", "Max collateral stake per hour per GB in BTT."),
		cmds.FloatOption(hostBandwidthLimitOptionName, "l", "Max bandwidth limit per MB/s."),
		cmds.Uint64Option(hostStorageTimeMinOptionName, "d", "Min number of days for storage."),
	},
	Run: func(req *cmds.Request, res cmds.ResponseEmitter, env cmds.Environment) error {
		cfg, err := cmdenv.GetConfig(env)
		if err != nil {
			return err
		}
		if !cfg.Experimental.StorageHostEnabled {
			return fmt.Errorf("storage host api not enabled")
		}

		sp, spFound := req.Options[hostStoragePriceOptionName].(uint64)
		bp, bpFound := req.Options[hostBandwidthPriceOptionName].(uint64)
		cp, cpFound := req.Options[hostCollateralPriceOptionName].(uint64)
		bl, blFound := req.Options[hostBandwidthLimitOptionName].(float64)
		stm, stmFound := req.Options[hostStorageTimeMinOptionName].(uint64)

		if sp > bttTotalSupply || cp > bttTotalSupply || bp > bttTotalSupply {
			return fmt.Errorf("maximum price is %d", bttTotalSupply)
		}

		n, err := cmdenv.GetNode(env)
		if err != nil {
			return err
		}

		rds := n.Repo.Datastore()
		peerId := n.Identity.Pretty()

		ns, err := GetSettings(req.Context, cfg.Services.HubDomain, peerId, rds)
		if err != nil {
			return err
		}

		// Update fields if set
		if spFound {
			ns.StoragePriceAsk = sp
		}
		if bpFound {
			ns.BandwidthPriceAsk = bp
		}
		if cpFound {
			ns.CollateralStake = cp
		}
		if blFound {
			ns.BandwidthLimit = bl
		}
		if stmFound {
			ns.StorageTimeMin = stm
		}

		nb, err := proto.Marshal(ns)
		if err != nil {
			return err
		}

		err = rds.Put(storage.GetHostStorageKey(peerId), nb)
		if err != nil {
			return err
		}

		return nil
	},
}

type StatusRes struct {
	Status   string
	FileHash string
	Shards   map[string]*ShardStatus
}

type ShardStatus struct {
	Price  int64
	Host   string
	Status string
}

var storageUploadStatusCmd = &cmds.Command{
	Helptext: cmds.HelpText{
		Tagline: "Check storage upload and payment status (From client's perspective).",
		ShortDescription: `
This command print upload and payment status by the time queried.`,
	},
	Arguments: []cmds.Argument{
		cmds.StringArg("session-id", true, false, "ID for the entire storage upload session.").EnableStdin(),
	},
	Run: func(req *cmds.Request, res cmds.ResponseEmitter, env cmds.Environment) error {
		status := &StatusRes{}
		// check and get session info from sessionMap
		ssID := req.Arguments[0]
		ss, err := storage.GlobalSession.GetSession(ssID)
		if err != nil {
			return err
		}

		// check if checking request from host or client
		cfg, err := cmdenv.GetConfig(env)
		if err != nil {
			return err
		}
		if !cfg.Experimental.StorageClientEnabled || !cfg.Experimental.StorageHostEnabled {
			return fmt.Errorf("storage client/host api not enabled")
		}

		// get shards info from session
		status.Status = ss.GetStatus()
		status.FileHash = ss.GetFileHash().String()
		shards := make(map[string]*ShardStatus)
		status.Shards = shards
		for hash, info := range ss.ShardInfo {
			c := &ShardStatus{
				Price:  info.Price,
				Host:   info.Receiver.String(),
				Status: info.GetState(),
			}
			shards[hash] = c
		}
		return res.Emit(status)
	},
	Type: StatusRes{},
}

var storageChallengeCmd = &cmds.Command{
	Helptext: cmds.HelpText{
		Tagline: "Interact with storage challenge requests and responses.",
		ShortDescription: `
These commands contain both client-side and host-side challenge functions.`,
	},
	Subcommands: map[string]*cmds.Command{
		"request":  storageChallengeRequestCmd,
		"response": storageChallengeResponseCmd,
	},
}

var storageChallengeRequestCmd = &cmds.Command{
	Helptext: cmds.HelpText{
		Tagline: "Challenge storage hosts with Proof-of-Storage requests.",
		ShortDescription: `
This command challenges storage hosts on behalf of a client to see if hosts
still store a piece of file (usually a shard) as agreed in storage contract.`,
	},
	Arguments: append([]cmds.Argument{
		cmds.StringArg("peer-id", true, false, "Host Peer ID to send challenge requests."),
	}, storageChallengeResponseCmd.Arguments...), // append pass-through arguments
	RunTimeout: 5 * time.Second, // TODO: consider slow networks?
	Run: func(req *cmds.Request, res cmds.ResponseEmitter, env cmds.Environment) error {
		cfg, err := cmdenv.GetConfig(env)
		if err != nil {
			return err
		}
		if !cfg.Experimental.StorageClientEnabled {
			return fmt.Errorf("storage client api not enabled")
		}

		n, err := cmdenv.GetNode(env)
		if err != nil {
			return err
		}

		// Check if peer is reachable
		pi, err := remote.FindPeer(req.Context, n, req.Arguments[0])
		if err != nil {
			return err
		}
		// Pass arguments through to host response endpoint
		resp, err := remote.P2PCallStrings(req.Context, n, pi.ID, "/storage/challenge/response",
			req.Arguments[1:]...)
		if err != nil {
			return err
		}

		var scr StorageChallengeRes
		err = json.Unmarshal(resp, &scr)
		if err != nil {
			return err
		}

		return cmds.EmitOnce(res, &scr)
	},
	Type: StorageChallengeRes{},
}

type StorageChallengeRes struct {
	Answer string
}

var storageChallengeResponseCmd = &cmds.Command{
	Helptext: cmds.HelpText{
		Tagline: "Storage host responds to Proof-of-Storage requests.",
		ShortDescription: `
This command (on host) reads the challenge question and returns the answer to
the challenge request back to the caller.`,
	},
	Arguments: []cmds.Argument{
		cmds.StringArg("contract-id", true, false, "Contract ID associated with the challenge requests."),
		cmds.StringArg("file-hash", true, false, "File root multihash for the data stored at this host."),
		cmds.StringArg("shard-hash", true, false, "Shard multihash for the data stored at this host."),
		cmds.StringArg("chunk-index", true, false, "Chunk index for this challenge. Shards available on this host include root + metadata + shard chunks."),
		cmds.StringArg("nonce", true, false, "Nonce for this challenge. A random UUIDv4 string."),
	},
	RunTimeout: 3 * time.Second, // TODO: consider large files?
	Run: func(req *cmds.Request, res cmds.ResponseEmitter, env cmds.Environment) error {
		cfg, err := cmdenv.GetConfig(env)
		if err != nil {
			return err
		}
		if !cfg.Experimental.StorageHostEnabled {
			return fmt.Errorf("storage host api not enabled")
		}

		n, err := cmdenv.GetNode(env)
		if err != nil {
			return err
		}

		api, err := cmdenv.GetApi(env, req)
		if err != nil {
			return err
		}

		// TODO: Check if host store has this contract id
		fileHash, err := cidlib.Parse(req.Arguments[1])
		if err != nil {
			return err
		}
		shardHash, err := cidlib.Parse(req.Arguments[2])
		if err != nil {
			return err
		}
		chunkIndex, err := strconv.Atoi(req.Arguments[3])
		if err != nil {
			return err
		}
		nonce := req.Arguments[4]
		// Challenge ID is not relevant here because it's a sync operation
		sc, err := storage.NewStorageChallengeResponse(req.Context, n, api, fileHash, shardHash, "")
		if err != nil {
			return err
		}
		err = sc.SolveChallenge(chunkIndex, nonce)
		if err != nil {
			return err
		}

		return cmds.EmitOnce(res, &StorageChallengeRes{Answer: sc.Hash})
	},
	Type: StorageChallengeRes{},
}<|MERGE_RESOLUTION|>--- conflicted
+++ resolved
@@ -607,21 +607,13 @@
 			if err != nil {
 				return err
 			}
-<<<<<<< HEAD
-			go payFullToEscrow(submitContractRes, cfg, ss.GetGuardContracts())
-=======
-			go payFullToEscrow(context.Background(), submitContractRes, cfg)
->>>>>>> 9c28aec4
+			go payFullToEscrow(context.Background(), submitContractRes, cfg, ss.GetGuardContracts())
 		}
 		return nil
 	},
 }
 
-<<<<<<< HEAD
-func payFullToEscrow(response *escrowPb.SignedSubmitContractResult, configuration *config.Config, guardContracts []*guardPb.Contract) {
-=======
-func payFullToEscrow(ctx context.Context, response *escrowpb.SignedSubmitContractResult, configuration *config.Config) {
->>>>>>> 9c28aec4
+func payFullToEscrow(ctx context.Context, response *escrowPb.SignedSubmitContractResult, configuration *config.Config, guardContracts []*guardPb.Contract) {
 	privKeyStr := configuration.Identity.PrivKey
 	payerPrivKey, err := crypto.ToPrivKey(privKeyStr)
 	if err != nil {
@@ -634,11 +626,7 @@
 		log.Error(err)
 		return
 	}
-<<<<<<< HEAD
-	payinRes, err := escrow.PayInToEscrow(configuration, payinRequest)
-=======
-	err = escrow.PayInToEscrow(ctx, configuration, payinRequest)
->>>>>>> 9c28aec4
+	payinRes, err := escrow.PayInToEscrow(ctx, configuration, payinRequest)
 	if err != nil {
 		log.Error(err)
 		return
