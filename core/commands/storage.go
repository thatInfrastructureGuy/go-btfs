package commands

import (
	"context"
	"errors"
	"fmt"
	"strconv"
	"strings"
	"time"

	"github.com/TRON-US/go-btfs/core"
	"github.com/TRON-US/go-btfs/core/commands/cmdenv"
	"github.com/TRON-US/go-btfs/core/commands/storage"
	"github.com/TRON-US/go-btfs/core/commands/store/upload"
	"github.com/TRON-US/go-btfs/core/corehttp/remote"
	"github.com/TRON-US/go-btfs/core/escrow"
	"github.com/TRON-US/go-btfs/core/guard"

	cmds "github.com/TRON-US/go-btfs-cmds"
	config "github.com/TRON-US/go-btfs-config"
	coreiface "github.com/TRON-US/interface-go-btfs-core"
	"github.com/TRON-US/interface-go-btfs-core/path"
	"github.com/tron-us/go-btfs-common/crypto"
	escrowpb "github.com/tron-us/go-btfs-common/protos/escrow"
	guardpb "github.com/tron-us/go-btfs-common/protos/guard"

	"github.com/Workiva/go-datastructures/set"
	"github.com/alecthomas/units"
	"github.com/cenkalti/backoff/v3"
	"github.com/dustin/go-humanize"
	cidlib "github.com/ipfs/go-cid"
	ic "github.com/libp2p/go-libp2p-core/crypto"
	"github.com/libp2p/go-libp2p-core/peer"
	ma "github.com/multiformats/go-multiaddr"
)

const (
	leafHashOptionName          = "leaf-hash"
	uploadPriceOptionName       = "price"
	replicationFactorOptionName = "replication-factor"
	hostSelectModeOptionName    = "host-select-mode"
	hostSelectionOptionName     = "host-selection"

	testOnlyOptionName               = "host-search-local"
	storageLengthOptionName          = "storage-length"
	customizedPayoutOptionName       = "customize-payout"
	customizedPayoutPeriodOptionName = "customize-payout-period"

	defaultRepFactor     = 3
	defaultStorageLength = 30

	// retry limit
	RetryLimit = 1
	FailLimit  = 1
)

var bo = func() *backoff.ExponentialBackOff {
	bo := backoff.NewExponentialBackOff()
	bo.InitialInterval = 10 * time.Second
	bo.MaxElapsedTime = 5 * time.Minute
	bo.Multiplier = 1.5
	bo.MaxInterval = 60 * time.Second
	return bo
}()

var StorageCmd = &cmds.Command{
	Helptext: cmds.HelpText{
		Tagline: "Interact with storage services on BTFS.",
		ShortDescription: `
Storage services include client upload operations, host storage operations,
host information sync/display operations, and BTT payment-related routines.`,
	},
	Subcommands: map[string]*cmds.Command{
<<<<<<< HEAD
		"upload":    storageUploadCmd,
		"hosts":     storageHostsCmd,
		"info":      storageInfoCmd,
		"announce":  storageAnnounceCmd,
		"challenge": storageChallengeCmd,
		//"stats":     storageStatsCmd,
		//"contracts": storageContractsCmd,
=======
		"upload": storageUploadCmd,
>>>>>>> 36dce326
	},
}

func init() {
	for k, v := range storageUploadCmd.Subcommands {
		upload.StorageUploadCmd.Subcommands[k] = v
	}
}

var storageUploadCmd = &cmds.Command{
	Helptext: cmds.HelpText{
		Tagline: "Store files on BTFS network nodes through BTT payment.",
		ShortDescription: `
By default, BTFS selects hosts based on overall score according to the current client's environment.
To upload a file, <file-hash> must refer to a reed-solomon encoded file.

To create a reed-solomon encoded file from a normal file:

    $ btfs add --chunker=reed-solomon <file>
    added <file-hash> <file>

Run command to upload:

    $ btfs storage upload <file-hash>

To custom upload and store a file on specific hosts:
    Use -m with 'custom' mode, and put host identifiers in -s, with multiple hosts separated by ','.

    # Upload a file to a set of hosts
    # Total # of hosts (N) must match # of shards in the first DAG level of root file hash
    $ btfs storage upload <file-hash> -m=custom -s=<host1-peer-id>,<host2-peer-id>,...,<hostN-peer-id>

    # Upload specific shards to a set of hosts
    # Total # of hosts (N) must match # of shards given
    $ btfs storage upload <shard-hash1> <shard-hash2> ... <shard-hashN> -l -m=custom -s=<host1-peer-id>,<host2-peer-id>,...,<hostN-peer-id>

Use status command to check for completion:
    $ btfs storage upload status <session-id> | jq`,
	},
	Subcommands: map[string]*cmds.Command{
		"init":              upload.StorageUploadInitCmd,
		"recvcontract":      upload.StorageUploadRecvContractCmd,
		"status":            upload.StorageUploadStatusCmd,
		"repair":            storageUploadRepairCmd,
		"offline":           storageUploadOfflineCmd,
		"getcontractbatch":  storageUploadGetContractBatchCmd,
		"signcontractbatch": storageUploadSignContractBatchCmd,
		"getunsigned":       storageUploadGetUnsignedCmd,
		"sign":              storageUploadSignCmd,
	},
	Arguments: []cmds.Argument{
		cmds.StringArg("file-hash", true, false, "Hash of file to upload."),
	},
	Options: []cmds.Option{
		cmds.BoolOption(leafHashOptionName, "l", "Flag to specify given hash(es) is leaf hash(es).").WithDefault(false),
		cmds.Int64Option(uploadPriceOptionName, "p", "Max price per GiB per day of storage in JUST."),
		cmds.IntOption(replicationFactorOptionName, "r", "Replication factor for the file with erasure coding built-in.").WithDefault(defaultRepFactor),
		cmds.StringOption(hostSelectModeOptionName, "m", "Based on this mode to select hosts and upload automatically. Default: mode set in config option Experimental.HostsSyncMode."),
		cmds.StringOption(hostSelectionOptionName, "s", "Use only these selected hosts in order on 'custom' mode. Use ',' as delimiter."),
		cmds.BoolOption(testOnlyOptionName, "t", "Enable host search under all domains 0.0.0.0 (useful for local test)."),
		cmds.IntOption(storageLengthOptionName, "len", "File storage period on hosts in days.").WithDefault(defaultStorageLength),
		cmds.BoolOption(customizedPayoutOptionName, "Enable file storage customized payout schedule.").WithDefault(false),
		cmds.IntOption(customizedPayoutPeriodOptionName, "Period of customized payout schedule.").WithDefault(1),
	},
	RunTimeout: 15 * time.Minute,
	Run: func(req *cmds.Request, res cmds.ResponseEmitter, env cmds.Environment) error {
		// get config settings
		cfg, err := cmdenv.GetConfig(env)
		if err != nil {
			return err
		}
		if !cfg.Experimental.StorageClientEnabled {
			return fmt.Errorf("storage client api not enabled")
		}
		// get node
		n, err := cmdenv.GetNode(env)
		if err != nil {
			return err
		}
		// get core api
		api, err := cmdenv.GetApi(env, req)
		if err != nil {
			return err
		}

		runMode := storage.RegularMode

		output, err := openSession(&paramsForOpenSession{
			req:     req,
			n:       n,
			api:     api,
			cfg:     cfg,
			ctx:     req.Context,
			runMode: runMode,
		})
		if err != nil {
			return err
		}

		go retryMonitor(api, output.ss, n, output.ssID, output.testFlag,
			runMode, output.renterPid.Pretty(), output.customizedSchedule, output.period)

		seRes := &UploadRes{
			ID: output.ssID,
		}
		return res.Emit(seRes)
	},
	Type: UploadRes{},
}

func parseRequest(param *paramsForOpenSession) error {
	req := param.req
	n := param.n
	api := param.api
	runMode := param.runMode
	var (
		err         error
		shardHashes []string
		rootHash    cidlib.Cid
		shardSize   uint64
		renterPid   = n.Identity
		fileSize    int64
		// Next element is only for storage.RepairMode
		blacklist = set.New()
		// Next elements are only for storage.OfflineSignMode
		offPeerId           peer.ID
		offNonceTimestamp   uint64
		offSessionSignature string
	)

	lf := req.Options[leafHashOptionName].(bool)
	if lf {
		rootHash = cidlib.Undef
		shardHashes = req.Arguments
		shardCid, err := cidlib.Parse(shardHashes[0])
		if err != nil {
			return err
		}
		fileSize = -1 // we don't need file size in this case
		shardSize, err = getContractSizeFromCid(req.Context, shardCid, api)
		if err != nil {
			return err
		}
	} else {

		if runMode == storage.RegularMode && len(req.Arguments) != 1 {
			return fmt.Errorf("need one and only one root file hash")
		} else if runMode == storage.OfflineSignMode && len(req.Arguments) != 4 {
			return fmt.Errorf("need file hash, offline-peer-id, offline-nonce-timestamp, and session-signature")
		}
		if runMode == storage.RegularMode && len(req.Arguments) > 3 {
			blacklistStr := req.Arguments[3]
			for _, s := range strings.Split(blacklistStr, ",") {
				blacklist.Add(s)
			}
			param.blacklist = blacklist
		}

		// get root hash
		hashStr := req.Arguments[0]
		// convert to cid
		rootHash, err = cidlib.Parse(hashStr)
		if err != nil {
			return err
		}

		if runMode == storage.RegularMode || runMode == storage.OfflineSignMode {
			hashes, tmp, err := storage.CheckAndGetReedSolomonShardHashes(req.Context, n, api, rootHash)
			if err != nil || len(hashes) == 0 {
				return fmt.Errorf("invalid hash: %s", err)
			}
			fileSize = tmp
			// get shard size
			shardSize, err = getContractSizeFromCid(req.Context, hashes[0], api)
			if err != nil {
				return err
			}
			for _, h := range hashes {
				shardHashes = append(shardHashes, h.String())
			}

			if runMode == storage.OfflineSignMode {
				offPeerIdStr := req.Arguments[1]
				offPeerId, err = peer.IDB58Decode(offPeerIdStr)
				if err != nil {
					return err
				}
				offNTStr := req.Arguments[2]
				offNonceTimestamp, err = strconv.ParseUint(offNTStr, 10, 64)
				if err != nil {
					return err
				}
				offSessionSignature = req.Arguments[3]

				// Verify the given session signature
				inputDataStr := fmt.Sprintf("%s%s%s", hashStr, offPeerIdStr, offNTStr)

				err = VerifySessionSignature(offPeerId, inputDataStr, offSessionSignature)
				if err != nil {
					return err
				}
				param.offPeerId = offPeerId
				param.offNonceTimestamp = offNonceTimestamp
				param.offSessionSignature = offSessionSignature
			}
		} else if runMode == storage.RepairMode {
			renterPid, err = peer.IDB58Decode(req.Arguments[2])
			if err != nil {
				return err
			}
			shardHashes = strings.Split(req.Arguments[1], ",")
			for _, h := range shardHashes {
				_, err := cidlib.Parse(h)
				if err != nil {
					return err
				}
			}
			shardCid, err := cidlib.Parse(shardHashes[0])
			if err != nil {
				return err
			}
			shardSize, err = getContractSizeFromCid(req.Context, shardCid, api)
			if err != nil {
				return err
			}
			param.renterPid = renterPid
		} else {
			return fmt.Errorf("unexpected runMode [%d]", runMode)
		}
	}

	// Set common output items
	param.shardHashes = shardHashes
	param.rootHash = rootHash
	param.shardSize = shardSize
	param.fileSize = fileSize
	param.renterPid = renterPid

	return nil
}

var storageUploadRepairCmd = &cmds.Command{
	Helptext: cmds.HelpText{
		Tagline: "Repair specific shards of a file.",
		ShortDescription: `
This command repairs the given shards of a file.`,
	},
	Arguments: []cmds.Argument{
		cmds.StringArg("file-hash", true, false, "Hash of file to upload."),
		cmds.StringArg("repair-shards", true, false, "Shard hashes to repair."),
		cmds.StringArg("renter-pid", true, false, "Original renter peer ID."),
		cmds.StringArg("blacklist", true, false, "Blacklist of hosts during upload."),
	},
	Run: func(req *cmds.Request, res cmds.ResponseEmitter, env cmds.Environment) error {
		// get config settings
		cfg, err := cmdenv.GetConfig(env)
		if err != nil {
			return err
		}
		if !cfg.Experimental.StorageClientEnabled {
			return fmt.Errorf("storage client api not enabled")
		}
		// get node
		n, err := cmdenv.GetNode(env)
		if err != nil {
			return err
		}
		// get core api
		api, err := cmdenv.GetApi(env, req)
		if err != nil {
			return err
		}

		runMode := storage.RepairMode

		output, err := openSession(&paramsForOpenSession{
			req:     req,
			n:       n,
			api:     api,
			cfg:     cfg,
			ctx:     req.Context,
			runMode: runMode,
		})
		if err != nil {
			return err
		}

		go retryMonitor(api, output.ss, n, output.ssID, output.testFlag,
			runMode, output.renterPid.Pretty(), false, 1)

		seRes := &UploadRes{
			ID: output.ssID,
		}
		return res.Emit(seRes)

	},
	Type: UploadRes{},
}

var storageUploadOfflineCmd = &cmds.Command{
	Helptext: cmds.HelpText{
		Tagline: "Store files on BTFS network nodes through BTT payment via offline signing.",
		ShortDescription: `
Upload a file with offline signing. I.e., SDK application acts as renter.`,
	},
	Arguments: []cmds.Argument{
		cmds.StringArg("file-hash", true, false, "Hash of file to upload."),
		cmds.StringArg("offline-peer-id", true, false, "Peer id when offline upload."),
		cmds.StringArg("offline-nonce-ts", true, false, "Nounce timestamp when offline upload."),
		cmds.StringArg("offline-signature", true, false, "Session signature when offline upload."),
	},
	RunTimeout: 15 * time.Minute,
	Run: func(req *cmds.Request, res cmds.ResponseEmitter, env cmds.Environment) error {
		// get config settings
		cfg, err := cmdenv.GetConfig(env)
		if err != nil {
			return err
		}
		if !cfg.Experimental.StorageClientEnabled {
			return fmt.Errorf("storage client api not enabled")
		}
		// get node
		n, err := cmdenv.GetNode(env)
		if err != nil {
			return err
		}
		// get core api
		api, err := cmdenv.GetApi(env, req)
		if err != nil {
			return err
		}
		runMode := storage.OfflineSignMode

		output, err := openSession(&paramsForOpenSession{
			req:     req,
			n:       n,
			api:     api,
			cfg:     cfg,
			ctx:     req.Context,
			runMode: runMode,
		})
		if err != nil {
			return err
		}

		go retryMonitor(api, output.ss, n, output.ssID, output.testFlag,
			runMode, output.renterPid.Pretty(), false, 1)

		seRes := &UploadRes{
			ID: output.ssID,
		}
		return res.Emit(seRes)
	},
	Type: UploadRes{},
}

type paramsForOpenSession struct {
	req     *cmds.Request
	n       *core.IpfsNode
	api     coreiface.CoreAPI
	cfg     *config.Config
	ctx     context.Context
	runMode int

	// The rest of the fields to the end are
	// set from parseRequest() and output to openSession()
	shardHashes []string
	rootHash    cidlib.Cid
	shardSize   uint64
	renterPid   peer.ID
	fileSize    int64

	blacklist *set.Set // only for storage.RepairMode

	offPeerId           peer.ID // only for storage.OfflineMode
	offNonceTimestamp   uint64  // only for storage.OfflineMode
	offSessionSignature string  // only for storage.OfflineMode
}

type outputOfOpenSession struct {
	ss                 *storage.FileContracts
	ssID               string
	testFlag           bool
	customizedSchedule bool
	period             int
	renterPid          peer.ID
}

func openSession(param *paramsForOpenSession) (*outputOfOpenSession, error) {
	req := param.req
	n := param.n
	cfg := param.cfg
	runMode := param.runMode

	// Parse
	err := parseRequest(param)
	if err != nil {
		return nil, err
	}

	// create a new session
	sm := storage.GlobalSession
	ssID, err := storage.NewSessionID()
	if err != nil {
		return nil, err
	}
	ss := sm.GetOrDefault(ssID, param.n.Identity)

	// initialize the session
	ss.Initialize(param.rootHash, runMode)

	go controlSessionTimeout(ss, storage.StdSessionStateFlow[0:])

	// get hosts/peers
	var peers []string
	// init retry queue
	retryQueue := storage.NewRetryQueue(int64(len(peers)))
	// set price limit, the price is default when host doesn't provide price
	ns, err := storage.GetHostStorageConfig(param.ctx, n)
	if err != nil {
		return nil, err
	}
	price, found := req.Options[uploadPriceOptionName].(int64)
	if !found {
		price = int64(ns.StoragePriceAsk)
	}
	mode, ok := req.Options[hostSelectModeOptionName].(string)
	if ok && mode == "custom" {
		// get host list as user specified
		hosts, found := req.Options[hostSelectionOptionName].(string)
		if !found {
			return nil, fmt.Errorf("custom mode needs input host lists")
		}
		peers = strings.Split(hosts, ",")
		if len(peers) != len(param.shardHashes) {
			return nil, fmt.Errorf("custom mode hosts length must match shard hashes length")
		}
		for _, ip := range peers {
			host := &storage.HostNode{
				Identity:   ip,
				RetryTimes: 0,
				FailTimes:  0,
				Price:      price,
			}
			if err := retryQueue.Offer(host); err != nil {
				return nil, err
			}
		}
	} else {
		// Use default setting if not set
		if !ok {
			mode = cfg.Experimental.HostsSyncMode
		}
		hosts, err := storage.GetHostsFromDatastore(param.ctx, n, mode, len(param.shardHashes))
		if err != nil {
			return nil, err
		}
		for _, ni := range hosts {
			if param.blacklist != nil && param.blacklist.Exists(ni) {
				continue
			}
			// use host askingPrice instead if provided
			if int64(ni.StoragePriceAsk) > price {
				continue
			}
			// add host to retry queue
			host := &storage.HostNode{
				Identity:   ni.NodeId,
				RetryTimes: 0,
				FailTimes:  0,
				Price:      price,
			}
			if err := retryQueue.Offer(host); err != nil {
				return nil, err
			}
		}
	}
	storageLength := req.Options[storageLengthOptionName].(int)
	if uint64(storageLength) < ns.StorageTimeMin {
		return nil, fmt.Errorf("invalid storage len. want: >= %d, got: %d",
			ns.StorageTimeMin, storageLength)
	}

	// retry queue need to be reused in proof cmd
	ss.SetRetryQueue(retryQueue)

	// set offline info items
	if ss.IsOffSignRunmode() {
		ss.SetFOfflinePeerID(param.offPeerId)
		ss.SetFOfflineNonceTimestamp(param.offNonceTimestamp)
		ss.SetFOfflineSessionSignature(param.offSessionSignature)
	}

	// add shards into session
	for shardIndex, shardHash := range param.shardHashes {
		_, err := ss.GetOrDefault(shardHash, shardIndex, int64(param.shardSize), int64(storageLength), "")
		if err != nil {
			return nil, err
		}
	}
	// set to false if not specified
	var testFlag bool
	if req.Options[testOnlyOptionName] != nil {
		testFlag = req.Options[testOnlyOptionName].(bool)
	}
	customizedPayout := req.Options[customizedPayoutOptionName].(bool)
	p := req.Options[customizedPayoutPeriodOptionName].(int)

	// create main session context
	ss.RetryMonitorCtx, _ = storage.NewGoContext(param.ctx)

	// Set upload session file size.
	ss.SetFileSize(param.fileSize)

	return &outputOfOpenSession{
		ss:                 ss,
		ssID:               ssID,
		testFlag:           testFlag,
		customizedSchedule: customizedPayout,
		period:             p,
		renterPid:          param.renterPid,
	}, nil
}

func getContractSizeFromCid(ctx context.Context, hash cidlib.Cid, api coreiface.CoreAPI) (uint64, error) {
	leafPath := path.IpfsPath(hash)
	ipldNode, err := api.ResolveNode(ctx, leafPath)
	if err != nil {
		return 0, err
	}
	return ipldNode.Size()
}

// Note that SendSessionStatusChan() is called only after initState is done or error occurrs.
func controlSessionTimeout(ss *storage.FileContracts, stateFlow []*storage.FlowControl) {
	// error is special std flow, will not be counted in here
	// and complete status don't need to wait for signal coming
	// Note that this for loop should start from storage.InitState.
	for curStatus := storage.InitState; curStatus < storage.CompleteStatus; {
		select {
		case sessionStateMessage := <-ss.SessionStatusChan:
			if sessionStateMessage.Succeed {
				curStatus = ss.MoveToNextSessionStatus(sessionStateMessage)
				if sessionStateMessage.SyncMode {
					ss.SyncToSessionStatusMessage()
				}
			} else {
				if sessionStateMessage.Err == nil {
					sessionStateMessage.Err = fmt.Errorf("unknown error, please file a bug report")
				}
				ss.SetStatusWithError(storage.ErrStatus, sessionStateMessage.Err)
				// TODO: maybe we need to cancel the retryMonitor context here to terminate the session.
				return
			}
		case <-time.After(stateFlow[curStatus].TimeOut):
			ss.SetStatusWithError(storage.ErrStatus, fmt.Errorf("timed out"))
			// TODO: The same as the above
			return
		}
	}
}

type paramsForPrepareContractsForShard struct {
	ctx                context.Context
	rq                 *storage.RetryQueue
	api                coreiface.CoreAPI
	ss                 *storage.FileContracts
	n                  *core.IpfsNode
	test               bool
	renterPid          string
	shardKey           string
	shard              *storage.Shard
	customizedSchedule bool
	period             int
}

func prepareSignedContractsForShard(param *paramsForPrepareContractsForShard, candidateHost *storage.HostNode) error {
	ss := param.ss
	shard := param.shard

	escrowContract, guardContractMeta, err := buildContractsForShard(param, candidateHost)
	if err != nil {
		return err
	}

	// online signing
	halfSignedEscrowContract, err := escrow.SignContractAndMarshal(escrowContract, nil, param.n.PrivateKey, true)
	if err != nil {
		return fmt.Errorf("sign escrow contract and maorshal failed: [%v] ", err)
	}
	halfSignGuardContract, err := guard.SignedContractAndMarshal(guardContractMeta, nil, nil, param.n.PrivateKey, true,
		ss.RunMode == storage.RepairMode, param.renterPid, param.n.Identity.Pretty())
	if err != nil {
		return fmt.Errorf("fail to sign guard contract and marshal: [%v] ", err)
	}

	// Set the output of this function.
	shard.CandidateHost = candidateHost
	shard.HalfSignedEscrowContract = halfSignedEscrowContract
	shard.HalfSignedGuardContract = halfSignGuardContract

	return nil
}

func buildContractsForShard(param *paramsForPrepareContractsForShard,
	candidateHost *storage.HostNode) (*escrowpb.EscrowContract, *guardpb.ContractMeta, error) {
	ss := param.ss
	shard := param.shard
	shardIndex := shard.ShardIndex

	shard.SetPrice(candidateHost.Price)
	cfg, err := param.n.Repo.Config()
	if err != nil {
		return nil, nil, err
	}

	// init escrow/guard Contracts
	_, hostPid, err := ParsePeerParam(candidateHost.Identity)
	if err != nil {
		return nil, nil, err
	}
	var offSignPid peer.ID
	if ss.IsOffSignRunmode() {
		if ss.OfflineCB == nil {
			return nil, nil, errors.New("unexpected nil valure for ss.OfflineCB")
		}
		offSignPid = ss.OfflineCB.OfflinePeerID
	} else {
		offSignPid = ""
	}
	escrowContract, err := escrow.NewContract(cfg, ss.ID, param.n, hostPid,
		shard.TotalPay, param.customizedSchedule, param.period, offSignPid)
	if err != nil {
		return nil, nil, fmt.Errorf("create escrow contract failed: [%v] ", err)
	}

	shard.UpdateShard(hostPid)
	guardContractMeta, err := guard.NewContract(ss, cfg, param.shardKey, int32(shardIndex), param.renterPid)
	if err != nil {
		return nil, nil, fmt.Errorf("fail to new contract meta: [%v] ", err)
	}
	return escrowContract, guardContractMeta, nil
}

func retryMonitor(api coreiface.CoreAPI, ss *storage.FileContracts, n *core.IpfsNode,
	ssID string, test bool, runMode int, renterPid string, customizedSchedule bool, period int) {
	retryQueue := ss.GetRetryQueue()
	if retryQueue == nil {
		log.Error("retry queue is nil")
		return
	}

	// loop over each shard
	for shardKey, shard := range ss.ShardInfo {
		go func(shardKey string, shard *storage.Shard) {
			param := &paramsForPrepareContractsForShard{
				ctx:       ss.RetryMonitorCtx,
				rq:        retryQueue,
				api:       api,
				ss:        ss,
				n:         n,
				test:      test,
				renterPid: renterPid,
				shardKey:  shardKey,
				shard:     shard,
			}

			// build connection with host, init step, could be error or timeout
			go retryProcess(param, nil, true)

			// monitor each steps if error or time out happens, retry
			// TODO: Change steps
			for curState := shard.GetInitialState(runMode); curState <= storage.CompleteState && !ss.SessionEnded(); {
				select {
				case shardRes := <-shard.RetryChan:
					if !shardRes.Succeed {
						// receiving session time out signal, directly return
						if shardRes.SessionTimeOutErr != nil {
							log.Error(shardRes.SessionTimeOutErr)
							return
						}
						// if client itself has some error, no matter how many times it tries,
						// it will fail again, in this case, we don't need retry.
						// I.e., the current upload session should be terminated.
						if shardRes.ClientErr != nil {
							ss.SendSessionStatusChan(shard.GetInitialState(runMode), false, shardRes.ClientErr)
							return
						}
						// if host error, retry
						if shardRes.HostErr != nil {
							log.Error(shardRes.HostErr)
							// increment current host's retry times
							shard.CandidateHost.IncrementRetry()
							// if reach retry limit, in retry process will select another host
							// so in channel receiving should also return to 'init'
							curState = shard.GetInitialState(runMode)
							go retryProcess(param, shard.CandidateHost, false)
						}
					} else {
						// if success with current state, move on to next
						log.Debug("succeed to pass state ", storage.StdStateFlow[curState].State)
						curState = shardRes.CurrentStep + 1
						if curState <= storage.CompleteState {
							shard.SetState(curState)
						}
					}
				case <-time.After(storage.StdStateFlow[curState].TimeOut):
					{
						//  TODO: if threshold is reached for # of timeouts for the same state, terminate the session
						log.Errorf("upload timed out with state %s", storage.StdStateFlow[curState].State)
						if shard.CandidateHost != nil {
							shard.CandidateHost.IncrementRetry()
						}
						curState = shard.GetInitialState(runMode) // reconnect to the host to start over

						go retryProcess(param, shard.CandidateHost, false)
					}
				}
			}
		}(shardKey, shard)
	}
}

func retryProcess(param *paramsForPrepareContractsForShard, candidateHost *storage.HostNode, initial bool) {
	ss := param.ss
	shard := param.shard

	// if current session has completed or errored out
	if ss.SessionEnded() {
		return
	}

	// check if current shard has been contacting and receiving results
	if shard.GetState() >= storage.ContractState {
		return
	}

	// if candidate host passed in is not valid, fetch next valid one
	var hostChanged bool
	if initial || candidateHost == nil || candidateHost.FailTimes >= FailLimit || candidateHost.RetryTimes >= RetryLimit {
		otherValidHost, err := getValidHost(param.ctx, ss.RetryQueue, param.api, param.n, param.test)
		// either retry queue is empty or something wrong with retry queue
		if err != nil {
			shard.SendStepStateChan(shard.GetInitialState(ss.RunMode), false, fmt.Errorf("no host available %v", err), nil)
			return
		}
		candidateHost = otherValidHost
		hostChanged = true
	}

	// if host is changed for the "shard", move the shard state to 0 and retry
	if hostChanged {
		var err error
		if !ss.IsOffSignRunmode() {
			err = prepareSignedContractsForShard(param, candidateHost)
		} else {
			err = prepareSignedContractsForShardOffSign(param, candidateHost, initial)
		}
		if err != nil {
			shard.SendStepStateChan(shard.GetInitialState(ss.RunMode), false, err, nil)
			return
		}
	}
	// parse candidate host's IP and get connected
	_, hostPid, err := ParsePeerParam(candidateHost.Identity)
	if err != nil {
		shard.SendStepStateChan(shard.GetInitialState(ss.RunMode), false, err, nil)
		return
	}

	var offlinePeerId string
	if ss.IsOffSignRunmode() {
		offlinePeerId = ss.OfflineCB.OfflinePeerID.Pretty()
	}
	_, err = remote.P2PCall(param.ctx, param.n, hostPid, "/storage/upload/init",
		ss.ID,
		ss.GetFileHash().String(),
		shard.ShardHash.String(),
		strconv.FormatInt(candidateHost.Price, 10),
		shard.HalfSignedEscrowContract,
		shard.HalfSignedGuardContract,
		strconv.FormatInt(shard.StorageLength, 10),
		strconv.FormatInt(shard.ShardSize, 10),
		strconv.Itoa(shard.ShardIndex),
		offlinePeerId,
	)
	// fail to connect with retry
	if err != nil {
		shard.SendStepStateChan(storage.InitState, false, nil, err)
	} else {
		shard.SendStepStateChan(storage.InitState, true, nil, nil)
	}
}

// find next available host
func getValidHost(ctx context.Context, retryQueue *storage.RetryQueue, api coreiface.CoreAPI,
	n *core.IpfsNode, test bool) (*storage.HostNode, error) {

	var candidateHost *storage.HostNode
	for candidateHost == nil {
		if retryQueue.Empty() {
			return nil, fmt.Errorf("retry queue is empty")
		}
		nextHost, err := retryQueue.Poll()
		if err != nil {
			return nil, err
		} else if nextHost.FailTimes >= FailLimit {
			log.Info("Remove Host: ", nextHost)
		} else if nextHost.RetryTimes >= RetryLimit {
			nextHost.IncrementFail()
			err = retryQueue.Offer(nextHost)
			if err != nil {
				return nil, err
			}
		} else {
			id, err := peer.IDB58Decode(nextHost.Identity)
			if err != nil {
				return nil, err
			}
			if err := api.Swarm().Connect(ctx, peer.AddrInfo{ID: id}); err != nil {
				nextHost.IncrementFail()
				log.Error("host connect failed", nextHost.Identity, err.Error())
				err = retryQueue.Offer(nextHost)
				if err != nil {
					return nil, err
				}
				continue
			}
			// if connect successfully, return
			candidateHost = nextHost
		}
	}
	return candidateHost, nil
}

func changeAddress(pinfo *peer.AddrInfo) error {
	parts := ma.Split(pinfo.Addrs[0])
	// change address to 0.0.0.0
	newIP, err := ma.NewMultiaddr("/ip4/0.0.0.0")
	if err != nil {
		return err
	}
	parts[0] = newIP
	newMa := ma.Join(parts[0], parts[1])
	pinfo.Addrs[0] = newMa
	return nil
}

func payWithSigning(req *cmds.Request, cfg *config.Config, n *core.IpfsNode, env cmds.Environment,
	ss *storage.FileContracts, contractRequest *escrowpb.EscrowContractRequest) error {
	// collecting all signed contracts means init status finished
	ctx := ss.RetryMonitorCtx
	ss.SendSessionStatusChanPerMode(storage.InitStatus, true, nil)

	if ss.IsOffSignRunmode() {
		ss.NewOfflineUnsigned()
	}
	contracts, totalPrice, err := storage.PrepareContractFromShard(ss.ShardInfo)
	if err != nil {
		ss.SendSessionStatusChan(ss.GetCurrentStatus(), false, err)
		return err
	}
	// check account balance, if not enough for the totalPrice do not submit to escrow
	var balance int64
	if !ss.IsOffSignRunmode() {
		balance, err = escrow.Balance(ctx, cfg)
	} else {
		balance, err = BalanceWithOffSign(ctx, cfg, ss)
	}
	if err != nil {
		err = fmt.Errorf("get renter account balance failed [%v]", err)
		ss.SendSessionStatusChan(ss.GetCurrentStatus(), false, err)
		return err
	}
	if balance < totalPrice {
		err = fmt.Errorf("not enough balance to submit contract, current balance is [%v]", balance)
		ss.SendSessionStatusChan(ss.GetCurrentStatus(), false, err)
		return err
	}

	if !ss.IsOffSignRunmode() {
		contractRequest, err = escrow.NewContractRequest(cfg, contracts, totalPrice)
	} else {
		contractRequest, err = NewContractRequestOffSign(ctx, cfg, ss, contracts, totalPrice) // TODO: change SDK for this- steve
	}
	if err != nil {
		ss.SendSessionStatusChan(ss.GetCurrentStatus(), false, err)
		return err
	}
	submitContractRes, err := escrow.SubmitContractToEscrow(ctx, cfg, contractRequest)
	if err != nil {
		err = fmt.Errorf("failed to submit contracts to escrow: [%v]", err)
		ss.SendSessionStatusChan(ss.GetCurrentStatus(), false, err)
		return err
	}
	status := storage.SubmitStatus
	if ss.IsOffSignRunmode() {
		status = storage.PayChannelSignProcessStatus
	}
	ss.SendSessionStatusChanPerMode(status, true, nil)

	// get core api
	api, err := cmdenv.GetApi(env, req)
	if err != nil {
		ss.SendSessionStatusChan(ss.GetCurrentStatus(), false, err)
		return err
	}
	go payFullToEscrowAndSubmitToGuard(context.Background(), n, api, submitContractRes, cfg, ss)
	return nil
}

func payFullToEscrowAndSubmitToGuard(ctx context.Context, n *core.IpfsNode, api coreiface.CoreAPI,
	response *escrowpb.SignedSubmitContractResult, cfg *config.Config, ss *storage.FileContracts) {
	var payinRequest *escrowpb.SignedPayinRequest
	var payerPrivKey ic.PrivKey
	if !ss.IsOffSignRunmode() {
		privKeyStr := cfg.Identity.PrivKey
		var err error
		payerPrivKey, err = crypto.ToPrivKey(privKeyStr)
		if err != nil {
			ss.SendSessionStatusChan(ss.GetCurrentStatus(), false, err)
			return
		}
		payerPubKey := payerPrivKey.GetPublic()
		payinRequest, err = escrow.NewPayinRequest(response, payerPubKey, payerPrivKey)
		if err != nil {
			ss.SendSessionStatusChan(ss.GetCurrentStatus(), false, err)
			return
		}
	} else {
		var err error
		payinRequest, err = NewPayinRequestOffSign(ctx, ss, response)
		if err != nil {
			ss.SendSessionStatusChan(ss.GetCurrentStatus(), false, err)
			return
		}
	}

	payinRes, err := escrow.PayInToEscrow(ctx, cfg, payinRequest)
	if err != nil {
		err = fmt.Errorf("failed to pay in to escrow: [%v]", err)
		ss.SendSessionStatusChan(ss.GetCurrentStatus(), false, err)
		return
	}
	status := storage.PayChannelStatus
	if ss.IsOffSignRunmode() {
		status = storage.PayReqSignProcessStatus
	}
	ss.SendSessionStatusChanPerMode(status, true, nil)

	var fsStatus *guardpb.FileStoreStatus
	if !ss.IsOffSignRunmode() {
		fsStatus, err = guard.PrepAndUploadFileMeta(ctx, ss, response, payinRes, payerPrivKey, cfg)
	} else {
		fsStatus, err = PrepAndUploadFileMetaOffSign(ctx, ss, response, payinRes, cfg)
	}
	if err != nil {
		err = fmt.Errorf("failed to send file meta to guard: [%v]", err)
		ss.SendSessionStatusChan(ss.GetCurrentStatus(), false, err)
		return
	}

	err = storage.PersistFileMetaToDatastore(n, storage.RenterStoragePrefix, ss.ID)
	if err != nil {
		ss.SendSessionStatusChan(ss.GetCurrentStatus(), false, err)
		return
	}
	qs, err := guard.PrepFileChallengeQuestions(ctx, n, api, ss, fsStatus)
	if err != nil {
		ss.SendSessionStatusChan(ss.GetCurrentStatus(), false, err)
		return
	}
	err = guard.SendChallengeQuestions(ctx, cfg, ss.FileHash, qs)
	if err != nil {
		err = fmt.Errorf("failed to send challenge questions to guard: [%v]", err)
		ss.SendSessionStatusChan(ss.GetCurrentStatus(), false, err)
		return
	}
	ss.SendSessionStatusChanPerMode(storage.GuardStatus, true, nil)
}

type UploadRes struct {
	ID string
}

var storageUploadInitCmd = &cmds.Command{
	Helptext: cmds.HelpText{
		Tagline: "Initialize storage handshake with inquiring client.",
		ShortDescription: `
Storage host opens this endpoint to accept incoming upload/storage requests,
If current host is interested and all validation checks out, host downloads
the shard and replies back to client for the next challenge step.`,
	},
	Arguments: []cmds.Argument{
		cmds.StringArg("session-id", true, false, "ID for the entire storage upload session."),
		cmds.StringArg("file-hash", true, false, "Root file storage node should fetch (the DAG)."),
		cmds.StringArg("shard-hash", true, false, "Shard the storage node should fetch."),
		cmds.StringArg("price", true, false, "Per GiB per day in BTT for storing this shard offered by client."),
		cmds.StringArg("escrow-contract", true, false, "Client's initial escrow contract data."),
		cmds.StringArg("guard-contract-meta", true, false, "Client's initial guard contract meta."),
		cmds.StringArg("storage-length", true, false, "Store file for certain length in days."),
		cmds.StringArg("shard-size", true, false, "Size of each shard received in bytes."),
		cmds.StringArg("shard-index", true, false, "Index of shard within the encoding scheme."),
		cmds.StringArg("offline-peer-id", false, false, "Peer id when offline sign is used."),
	},
	RunTimeout: 5 * time.Minute,
	Run: func(req *cmds.Request, res cmds.ResponseEmitter, env cmds.Environment) error {
		// check flags
		cfg, err := cmdenv.GetConfig(env)
		if err != nil {
			return err
		}
		if !cfg.Experimental.StorageHostEnabled {
			return fmt.Errorf("storage host api not enabled")
		}

		var (
			runMode    int
			requestPid peer.ID
			renterPid  peer.ID
			ok         bool
		)

		ssID := req.Arguments[0]
		fileHash, err := cidlib.Parse(req.Arguments[1])
		if err != nil {
			return err
		}
		shardHash := req.Arguments[2]
		shardIndex, err := strconv.Atoi(req.Arguments[8])
		if err != nil {
			return err
		}
		shardSize, err := strconv.ParseInt(req.Arguments[7], 10, 64)
		if err != nil {
			return err
		}

		// Check existing storage has enough left
		cfgRoot, err := cmdenv.GetConfigRoot(env)
		if err != nil {
			return err
		}
		n, err := cmdenv.GetNode(env)
		if err != nil {
			return err
		}
		max, err := storage.CheckAndValidateHostStorageMax(cfgRoot, n.Repo, nil, true)
		if err != nil {
			return err
		}
		su, err := n.Repo.GetStorageUsage()
		if err != nil {
			return err
		}
		actualLeft := max - su
		if uint64(shardSize) > actualLeft {
			return fmt.Errorf("storage not enough: needs %s but only %s left",
				humanize.Bytes(uint64(shardSize)), humanize.Bytes(actualLeft))
		}

		price, err := strconv.ParseInt(req.Arguments[3], 10, 64)
		if err != nil {
			return err
		}
		halfSignedEscrowContString := req.Arguments[4]
		halfSignedGuardContString := req.Arguments[5]
		var halfSignedEscrowContBytes, halfSignedGuardContBytes []byte
		halfSignedEscrowContBytes = []byte(halfSignedEscrowContString)
		halfSignedGuardContBytes = []byte(halfSignedGuardContString)

		settings, err := storage.GetHostStorageConfig(req.Context, n)
		if err != nil {
			return err
		}
		if uint64(price) < settings.StoragePriceAsk {
			return fmt.Errorf("price invalid: want: >=%d, got: %d", settings.StoragePriceAsk, price)
		}
		requestPid, ok = remote.GetStreamRequestRemotePeerID(req, n)
		if !ok {
			return fmt.Errorf("fail to get peer ID from request")
		}
		runMode = storage.RegularMode
		var offlinePeerIdStr string
		if len(req.Arguments) >= 10 {
			offlinePeerIdStr = req.Arguments[9]
		}
		if offlinePeerIdStr == "" {
			renterPid = requestPid
		} else {
			renterPid, err = peer.IDB58Decode(offlinePeerIdStr)
			if err != nil {
				return err
			}
			runMode = storage.OfflineSignMode
		}
		storeLen, err := strconv.Atoi(req.Arguments[6])
		if err != nil {
			return err
		}
		if uint64(storeLen) < settings.StorageTimeMin {
			return fmt.Errorf("store length invalid: want: >=%d, got: %d", settings.StorageTimeMin, storeLen)
		}

		// build session
		sm := storage.GlobalSession
		ss, _ := sm.GetSession(n, storage.HostStoragePrefix, ssID)
		// TODO: GetOrDefault and GetSession should be one call
		if ss == nil {
			ss = sm.GetOrDefault(ssID, n.Identity)
		}
		ss.SetFileHash(fileHash)
		ss.SetRunMode(runMode)
		// TODO: set host shard state in the following steps
		// TODO: maybe extract code on renter step timeout control and reuse it here
		go controlSessionTimeout(ss, storage.StdStateFlow[0:])
		halfSignedGuardContract, err := guard.UnmarshalGuardContract(halfSignedGuardContBytes)
		if err != nil {
			return err
		}
		shardInfo, err := ss.GetOrDefault(shardHash, shardIndex, shardSize, int64(storeLen), halfSignedGuardContract.ContractId)
		if err != nil {
			return err
		}
		shardInfo.UpdateShard(n.Identity)
		shardInfo.SetPrice(price)

		// review contract and send back to client
		halfSignedEscrowContract, err := escrow.UnmarshalEscrowContract(halfSignedEscrowContBytes)
		if err != nil {
			return err
		}
		escrowContract := halfSignedEscrowContract.GetContract()
		guardContractMeta := halfSignedGuardContract.ContractMeta
		// get renter's public key
		payerPubKey, err := renterPid.ExtractPublicKey()
		if err != nil {
			return err
		}
		ok, err = crypto.Verify(payerPubKey, escrowContract, halfSignedEscrowContract.GetBuyerSignature())
		if !ok || err != nil {
			return fmt.Errorf("can't verify escrow contract: %v", err)
		}
		s := halfSignedGuardContract.GetRenterSignature()
		if s == nil {
			s = halfSignedGuardContract.GetPreparerSignature()
		}
		ok, err = crypto.Verify(payerPubKey, &guardContractMeta, s)
		if !ok || err != nil {
			return fmt.Errorf("can't verify guard contract: %v", err)
		}

		api, err := cmdenv.GetApi(env, req)
		if err != nil {
			return err
		}

		go signContractAndCheckPayment(context.Background(), n, api, cfg, ss, shardInfo, requestPid,
			halfSignedEscrowContract, halfSignedGuardContract)
		return nil
	},
}

func signContractAndCheckPayment(ctx context.Context, n *core.IpfsNode, api coreiface.CoreAPI, cfg *config.Config,
	ss *storage.FileContracts, shardInfo *storage.Shard, pid peer.ID,
	escrowSignedContract *escrowpb.SignedEscrowContract, guardSignedContract *guardpb.Contract) {
	escrowContract := escrowSignedContract.GetContract()
	guardContractMeta := guardSignedContract.ContractMeta
	// Sign on the contract
	signedEscrowContractBytes, err := escrow.SignContractAndMarshal(escrowContract, escrowSignedContract, n.PrivateKey, false)
	if err != nil {
		log.Error(err)
		return
	}
	signedGuardContractBytes, err := guard.SignedContractAndMarshal(&guardContractMeta, nil, guardSignedContract,
		n.PrivateKey, false, false, pid.Pretty(), pid.Pretty())
	if err != nil {
		log.Error(err)
		return
	}

	_, err = remote.P2PCall(ctx, n, pid, "/storage/upload/recvcontract",
		ss.ID,
		shardInfo.ShardHash.String(),
		strconv.Itoa(shardInfo.ShardIndex),
		signedEscrowContractBytes,
		signedGuardContractBytes,
	)
	if err != nil {
		log.Error(err)
		return
	}

	// set contracts since renter has received contracts
	err = ss.IncrementContract(shardInfo, signedEscrowContractBytes, guardSignedContract)
	if err != nil {
		log.Error(err)
		return
	}

	// persist file meta
	err = storage.PersistFileMetaToDatastore(n, storage.HostStoragePrefix, ss.ID)
	if err != nil {
		log.Error(err)
		return
	}

	// check payment
	signedContractID, err := escrow.SignContractID(escrowContract.ContractId, n.PrivateKey)
	if err != nil {
		log.Error(err)
		return
	}

	paidIn := make(chan bool)
	go checkPaymentFromClient(ctx, paidIn, signedContractID, cfg)
	paid := <-paidIn
	if !paid {
		log.Error("contract is not paid", escrowContract.ContractId)
		return
	}

	downloadShardFromClient(n, api, ss, guardSignedContract, shardInfo)
}

// call escrow service to check if payment is received or not
func checkPaymentFromClient(ctx context.Context, paidIn chan bool,
	contractID *escrowpb.SignedContractID, configuration *config.Config) {
	var err error
	paid := false
	err = backoff.Retry(func() error {
		paid, err = escrow.IsPaidin(ctx, configuration, contractID)
		if err != nil {
			return err
		}
		if paid {
			paidIn <- true
			return nil
		}
		return errors.New("reach max retry times")
	}, bo)
	if err != nil {
		log.Error("Check escrow IsPaidin failed", err)
		paidIn <- paid
	}
}

func downloadShardFromClient(n *core.IpfsNode, api coreiface.CoreAPI, ss *storage.FileContracts,
	guardContract *guardpb.Contract, shardInfo *storage.Shard) {
	// Need to compute a time that's fair for small vs large files
	// TODO: use backoff to achieve pause/resume cases for host downloads
	low := 30 * time.Second
	high := 5 * time.Minute
	scaled := time.Duration(float64(guardContract.ShardFileSize) / float64(units.GiB) * float64(high))
	if scaled < low {
		scaled = low
	} else if scaled > high {
		scaled = high
	}
	ctx, _ := context.WithTimeout(context.Background(), scaled)
	expir := uint64(guardContract.RentEnd.Unix())
	// Get + pin to make sure it does not get accidentally deleted
	// Sharded scheme as special pin logic to add
	// file root dag + shard root dag + metadata full dag + only this shard dag
	_, err := shardInfo.GetChallengeResponseOrNew(ctx, n, api, ss.FileHash, true, expir)
	if err != nil {
		log.Errorf("failed to download shard %s from file %s with contract id %s: [%v]",
			guardContract.ShardHash, guardContract.FileHash, guardContract.ContractId, err)
		storage.GlobalSession.Remove(ss.ID, shardInfo.ShardHash.String())
		return
	}
}

type StatusRes struct {
	Status   string
	Message  string
	FileHash string
	Shards   map[string]*ShardStatus
}

type ShardStatus struct {
	ContractID string
	Price      int64
	Host       string
	Status     string
}

var storageUploadStatusCmd = &cmds.Command{
	Helptext: cmds.HelpText{
		Tagline: "Check storage upload and payment status (From client's perspective).",
		ShortDescription: `
This command print upload and payment status by the time queried.`,
	},
	Arguments: []cmds.Argument{
		cmds.StringArg("session-id", true, false, "ID for the entire storage upload session.").EnableStdin(),
	},
	Run: func(req *cmds.Request, res cmds.ResponseEmitter, env cmds.Environment) error {
		status := &StatusRes{}
		// check and get session info from sessionMap
		ssID := req.Arguments[0]
		n, err := cmdenv.GetNode(env)
		if err != nil {
			return err
		}
		ss, err := storage.GlobalSession.GetSessionWithoutLock(n, storage.RenterStoragePrefix, ssID)
		if err != nil {
			return err
		}

		// check if checking request from host or client
		cfg, err := cmdenv.GetConfig(env)
		if err != nil {
			return err
		}
		if !cfg.Experimental.StorageClientEnabled && !cfg.Experimental.StorageHostEnabled {
			return fmt.Errorf("storage client/host api not enabled")
		}

		// get shards info from session
		status.Status, status.Message = ss.GetStatusAndMessage()
		status.FileHash = ss.GetFileHash().String()
		shards := make(map[string]*ShardStatus)
		status.Shards = shards
		for hash, info := range ss.ShardInfo {
			c := &ShardStatus{
				ContractID: info.ContractID,
				Price:      info.Price,
				Host:       info.Receiver.String(),
				Status:     info.GetStateStr(),
			}
			shards[hash] = c
		}
		return res.Emit(status)
	},
	Type: StatusRes{},
}<|MERGE_RESOLUTION|>--- conflicted
+++ resolved
@@ -71,17 +71,7 @@
 host information sync/display operations, and BTT payment-related routines.`,
 	},
 	Subcommands: map[string]*cmds.Command{
-<<<<<<< HEAD
-		"upload":    storageUploadCmd,
-		"hosts":     storageHostsCmd,
-		"info":      storageInfoCmd,
-		"announce":  storageAnnounceCmd,
-		"challenge": storageChallengeCmd,
-		//"stats":     storageStatsCmd,
-		//"contracts": storageContractsCmd,
-=======
 		"upload": storageUploadCmd,
->>>>>>> 36dce326
 	},
 }
 
