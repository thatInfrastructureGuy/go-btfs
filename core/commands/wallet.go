package commands

import (
	"errors"
	"fmt"
	"io"
	"strconv"
	"strings"
<<<<<<< HEAD
=======
	"time"
>>>>>>> 82a8d6f2

	"github.com/TRON-US/go-btfs/core/commands/cmdenv"
	"github.com/TRON-US/go-btfs/core/wallet"
<<<<<<< HEAD

	cmds "github.com/TRON-US/go-btfs-cmds"
=======
	walletpb "github.com/TRON-US/go-btfs/protos/wallet"
>>>>>>> 82a8d6f2
)

var WalletCmd = &cmds.Command{
	Helptext: cmds.HelpText{
		Tagline:          "BTFS wallet",
		ShortDescription: `'btfs wallet' is a set of commands to interact with block chain and ledger.`,
		LongDescription: `'btfs wallet' is a set of commands interact with block chain and ledger to deposit,
withdraw and query balance of token used in BTFS.`,
	},

	Subcommands: map[string]*cmds.Command{
		"init":     walletInitCmd,
		"deposit":  walletDepositCmd,
		"withdraw": walletWithdrawCmd,
		"balance":  walletBalanceCmd,
		"password": walletPasswordCmd,
		"keys":     walletKeysCmd,
	},
}

var walletInitCmd = &cmds.Command{
	Helptext: cmds.HelpText{
		Tagline:          "Init BTFS wallet",
		ShortDescription: "Init BTFS wallet.",
	},

	Arguments: []cmds.Argument{},
	Options:   []cmds.Option{},
	Run: func(req *cmds.Request, res cmds.ResponseEmitter, env cmds.Environment) error {
		n, err := cmdenv.GetNode(env)
<<<<<<< HEAD
		if err != nil {
			return err
		}
		cfg, err := n.Repo.Config()
=======
>>>>>>> 82a8d6f2
		if err != nil {
			return err
		}
		cfg, err := n.Repo.Config()
		if err != nil {
			return err
		}
		wallet.Init(req.Context, cfg)
		return nil
	},
	Encoders: cmds.EncoderMap{
		cmds.Text: cmds.MakeTypedEncoder(func(req *cmds.Request, w io.Writer, out *MessageOutput) error {
			fmt.Fprint(w, out.Message)
			return nil
		}),
	},
	Type: MessageOutput{},
}

const asyncOptionName = "async"

var walletDepositCmd = &cmds.Command{
	Helptext: cmds.HelpText{
		Tagline:          "BTFS wallet deposit",
		ShortDescription: "BTFS wallet deposit from block chain to ledger.",
		Options:          "unit is µBTT (=0.000001BTT)",
	},

	Arguments: []cmds.Argument{
		cmds.StringArg("amount", true, false, "amount to deposit."),
	},
	Options: []cmds.Option{
		cmds.BoolOption(asyncOptionName, "a", "Deposit asynchronously."),
	},
	Run: func(req *cmds.Request, res cmds.ResponseEmitter, env cmds.Environment) error {
		n, err := cmdenv.GetNode(env)
		if err != nil {
			return err
		}
		cfg, err := n.Repo.Config()
		if err != nil {
			return err
		}

		async, _ := req.Options[asyncOptionName].(bool)

		amount, err := strconv.ParseInt(req.Arguments[0], 10, 64)
		if err != nil {
			return err
		}

		runDaemon := false

		currentNode, err := cmdenv.GetNode(env)
		if err != nil {
			log.Error("Wrong while get current Node information", err)
			return err
		}
		runDaemon = currentNode.IsDaemon

		err = wallet.WalletDeposit(req.Context, cfg, n, amount, runDaemon, async)
		if err != nil {
			if strings.Contains(err.Error(), "Please deposit at least") {
				err = errors.New("Please deposit at least 10,000,000µBTT(=10BTT)")
			}
			return err
		}
		s := fmt.Sprintf("BTFS wallet deposit submitted. Please wait one minute for the transaction to confirm.")
		if !runDaemon {
			s = fmt.Sprintf("BTFS wallet deposit Done.")
		}
		return cmds.EmitOnce(res, &MessageOutput{s})
	},
	Encoders: cmds.EncoderMap{
		cmds.Text: cmds.MakeTypedEncoder(func(req *cmds.Request, w io.Writer, out *MessageOutput) error {
			fmt.Fprint(w, out.Message)
			return nil
		}),
	},
	Type: MessageOutput{},
}

var walletWithdrawCmd = &cmds.Command{
	Helptext: cmds.HelpText{
		Tagline:          "BTFS wallet withdraw",
		ShortDescription: "BTFS wallet withdraw from ledger to block chain.",
		Options:          "unit is µBTT (=0.000001BTT)",
	},

	Arguments: []cmds.Argument{
		cmds.StringArg("amount", true, false, "amount to deposit."),
	},
	Options: []cmds.Option{},
	Run: func(req *cmds.Request, res cmds.ResponseEmitter, env cmds.Environment) error {
		n, err := cmdenv.GetNode(env)
		if err != nil {
			return err
		}
		cfg, err := n.Repo.Config()
		if err != nil {
			return err
		}

		amount, err := strconv.ParseInt(req.Arguments[0], 10, 64)
		if err != nil {
			return err
		}

		err = wallet.WalletWithdraw(req.Context, cfg, n, amount)
		if err != nil {
			if strings.Contains(err.Error(), "Please withdraw at least") {
				err = errors.New("Please withdraw at least 1,000,000,000µBTT(=1000BTT)")
			}
			return err
		}

		s := fmt.Sprintf("BTFS wallet withdraw submitted. Please wait one minute for the transaction to confirm.")
		return cmds.EmitOnce(res, &MessageOutput{s})
	},
	Encoders: cmds.EncoderMap{
		cmds.Text: cmds.MakeTypedEncoder(func(req *cmds.Request, w io.Writer, out *MessageOutput) error {
			fmt.Fprint(w, out.Message)
			return nil
		}),
	},
	Type: MessageOutput{},
}

var walletBalanceCmd = &cmds.Command{
	Helptext: cmds.HelpText{
		Tagline:          "BTFS wallet balance",
		ShortDescription: "Query BTFS wallet balance in ledger and block chain.",
		Options:          "unit is µBTT (=0.000001BTT)",
	},

	Arguments: []cmds.Argument{},
	Options:   []cmds.Option{},
	Run: func(req *cmds.Request, res cmds.ResponseEmitter, env cmds.Environment) error {
		n, err := cmdenv.GetNode(env)
		if err != nil {
			return err
		}
		cfg, err := n.Repo.Config()
		if err != nil {
			return err
		}

<<<<<<< HEAD
		tronBalance, ledgerBalance, err := wallet.GetBalance(cfg)
=======
		tronBalance, ledgerBalance, err := wallet.GetBalance(req.Context, cfg)
>>>>>>> 82a8d6f2
		if err != nil {
			log.Error("wallet get balance failed, ERR: ", err)
			return err
		}
		s := fmt.Sprintf("BTFS wallet tron balance '%d', ledger balance '%d'\n", tronBalance, ledgerBalance)
		log.Info(s)
<<<<<<< HEAD
=======

>>>>>>> 82a8d6f2
		return cmds.EmitOnce(res, &BalanceResponse{
			BtfsWalletBalance: uint64(ledgerBalance),
			BttWalletBalance:  uint64(tronBalance),
		})
	},
	Type: BalanceResponse{},
}

type BalanceResponse struct {
	BtfsWalletBalance uint64
	BttWalletBalance  uint64
}

var walletPasswordCmd = &cmds.Command{
	Helptext: cmds.HelpText{
		Tagline:          "BTFS wallet password",
		ShortDescription: "set password for BTFS wallet",
	},
	Arguments: []cmds.Argument{
		cmds.StringArg("password", true, false, "password of BTFS wallet."),
	},
	Options: []cmds.Option{},
	Run: func(req *cmds.Request, res cmds.ResponseEmitter, env cmds.Environment) error {
		n, err := cmdenv.GetNode(env)
		if err != nil {
			return err
		}
		cfg, err := n.Repo.Config()
		if err != nil {
			return err
		}
		if cfg.UI.Wallet.Initialized {
			return errors.New("Already init, cannot set password again.")
		}
		cipherMnemonic, err := wallet.EncryptWithAES(req.Arguments[0], cfg.Identity.Mnemonic)
		if err != nil {
			return err
		}
		cipherPrivKey, err := wallet.EncryptWithAES(req.Arguments[0], cfg.Identity.PrivKey)
		if err != nil {
			return err
		}
		cfg.Identity.EncryptedMnemonic = cipherMnemonic
		cfg.Identity.EncryptedPrivKey = cipherPrivKey
		err = n.Repo.SetConfig(cfg)
		if err != nil {
			return err
		}
		return cmds.EmitOnce(res, &MessageOutput{"Password set."})
	},
	Type: MessageOutput{},
}

var walletKeysCmd = &cmds.Command{
	Helptext: cmds.HelpText{
		Tagline:          "BTFS wallet keys",
		ShortDescription: "get keys of BTFS wallet",
	},
	Arguments: []cmds.Argument{},
	Options:   []cmds.Option{},
	Run: func(req *cmds.Request, res cmds.ResponseEmitter, env cmds.Environment) error {
		n, err := cmdenv.GetNode(env)
		if err != nil {
			return err
		}
		cfg, err := n.Repo.Config()
		if err != nil {
			return err
		}
		var keys *Keys
		if !cfg.UI.Wallet.Initialized {
			keys = &Keys{
				PrivateKey: cfg.Identity.PrivKey,
				Mnemonic:   cfg.Identity.Mnemonic,
			}
		} else {
			keys = &Keys{
				PrivateKey: cfg.Identity.EncryptedPrivKey,
				Mnemonic:   cfg.Identity.EncryptedMnemonic,
			}
		}
		return cmds.EmitOnce(res, keys)
	},
	Type: Keys{},
}

type Keys struct {
	PrivateKey string
	Mnemonic   string
<<<<<<< HEAD
=======
}

var walletTransactionsCmd = &cmds.Command{
	Helptext: cmds.HelpText{
		Tagline:          "BTFS wallet transactions",
		ShortDescription: "get transactions of BTFS wallet",
	},
	Arguments: []cmds.Argument{},
	Options:   []cmds.Option{},
	Run: func(req *cmds.Request, res cmds.ResponseEmitter, env cmds.Environment) error {
		n, err := cmdenv.GetNode(env)
		if err != nil {
			return err
		}
		txs, err := wallet.GetTransactions(n.Repo.Datastore(), n.Identity.Pretty())
		if err != nil {
			return err
		}
		return cmds.EmitOnce(res, txs)
	},
	Type: []*walletpb.Transaction{},
}

type Transaction struct {
	Datetime time.Time
	Amount   int64
	From     string
	To       string
	Status   string
>>>>>>> 82a8d6f2
}<|MERGE_RESOLUTION|>--- conflicted
+++ resolved
@@ -6,19 +6,13 @@
 	"io"
 	"strconv"
 	"strings"
-<<<<<<< HEAD
-=======
 	"time"
->>>>>>> 82a8d6f2
 
 	"github.com/TRON-US/go-btfs/core/commands/cmdenv"
 	"github.com/TRON-US/go-btfs/core/wallet"
-<<<<<<< HEAD
+	walletpb "github.com/TRON-US/go-btfs/protos/wallet"
 
 	cmds "github.com/TRON-US/go-btfs-cmds"
-=======
-	walletpb "github.com/TRON-US/go-btfs/protos/wallet"
->>>>>>> 82a8d6f2
 )
 
 var WalletCmd = &cmds.Command{
@@ -49,13 +43,6 @@
 	Options:   []cmds.Option{},
 	Run: func(req *cmds.Request, res cmds.ResponseEmitter, env cmds.Environment) error {
 		n, err := cmdenv.GetNode(env)
-<<<<<<< HEAD
-		if err != nil {
-			return err
-		}
-		cfg, err := n.Repo.Config()
-=======
->>>>>>> 82a8d6f2
 		if err != nil {
 			return err
 		}
@@ -203,21 +190,14 @@
 			return err
 		}
 
-<<<<<<< HEAD
-		tronBalance, ledgerBalance, err := wallet.GetBalance(cfg)
-=======
 		tronBalance, ledgerBalance, err := wallet.GetBalance(req.Context, cfg)
->>>>>>> 82a8d6f2
 		if err != nil {
 			log.Error("wallet get balance failed, ERR: ", err)
 			return err
 		}
 		s := fmt.Sprintf("BTFS wallet tron balance '%d', ledger balance '%d'\n", tronBalance, ledgerBalance)
 		log.Info(s)
-<<<<<<< HEAD
-=======
-
->>>>>>> 82a8d6f2
+
 		return cmds.EmitOnce(res, &BalanceResponse{
 			BtfsWalletBalance: uint64(ledgerBalance),
 			BttWalletBalance:  uint64(tronBalance),
@@ -307,8 +287,6 @@
 type Keys struct {
 	PrivateKey string
 	Mnemonic   string
-<<<<<<< HEAD
-=======
 }
 
 var walletTransactionsCmd = &cmds.Command{
@@ -338,5 +316,4 @@
 	From     string
 	To       string
 	Status   string
->>>>>>> 82a8d6f2
 }