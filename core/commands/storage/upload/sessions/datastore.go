--- conflicted
+++ resolved
@@ -69,7 +69,6 @@
 	return vs, nil
 }
 
-<<<<<<< HEAD
 func ListFiles(d ds.Datastore, prefix string) ([][]byte, time.Time, error) {
 	var tmpStr string
 	var latest = time.Unix(0, 0)
@@ -100,7 +99,8 @@
 	}
 	latest = time.Unix(ts, 0)
 	return vs, latest, nil
-=======
+}
+
 func ListKeys(d ds.Datastore, prefix string, substrInKey ...string) ([]string, error) {
 	ks := make([]string, 0)
 	results, err := d.Query(query.Query{
@@ -121,5 +121,19 @@
 		}
 	}
 	return ks, nil
->>>>>>> 8e553490
+}
+
+func ClearStoreMeta(d ds.Datastore, prefix string) error {
+	//vs := make([][]byte, 0)
+	results, err := d.Query(query.Query{
+		Prefix:  prefix,
+		Filters: []query.Filter{},
+	})
+	if err != nil {
+		return err
+	}
+	for entry := range results.Next() {
+		Remove(d, entry.Key)
+	}
+	return nil
 }