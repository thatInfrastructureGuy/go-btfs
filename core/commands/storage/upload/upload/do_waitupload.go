package upload

import (
	"context"
	"encoding/json"
	"errors"
	"math"
	"time"

	"github.com/TRON-US/go-btfs/core/commands/storage/upload/helper"
	"github.com/TRON-US/go-btfs/core/commands/storage/upload/sessions"
	renterpb "github.com/TRON-US/go-btfs/protos/renter"

	"github.com/tron-us/go-btfs-common/crypto"
	guardpb "github.com/tron-us/go-btfs-common/protos/guard"
	"github.com/tron-us/go-btfs-common/utils/grpc"

	"github.com/alecthomas/units"
	"github.com/cenkalti/backoff/v4"
	"github.com/gogo/protobuf/proto"
)

const (
	thresholdContractsNums = 20
)

func getSuccessThreshold(totalShards int) int {
	return int(math.Min(float64(totalShards), thresholdContractsNums))
}

func ResumeWaitUploadOnSigning(rss *sessions.RenterSession) error {
	return waitUpload(rss, false, &guardpb.FileStoreStatus{
		FileStoreMeta: guardpb.FileStoreMeta{
			RenterPid: rss.CtxParams.N.Identity.String(),
			FileSize:  math.MaxInt64,
		},
	}, true)
}

func waitUpload(rss *sessions.RenterSession, offlineSigning bool, fsStatus *guardpb.FileStoreStatus, resume bool) error {
	threshold := getSuccessThreshold(len(rss.ShardHashes))
	if !resume {
		if err := rss.To(sessions.RssToWaitUploadEvent); err != nil {
			return err
		}
	}
	req := &guardpb.CheckFileStoreMetaRequest{
		FileHash:     rss.Hash,
		RenterPid:    fsStatus.RenterPid,
		RequesterPid: fsStatus.RenterPid,
		RequestTime:  time.Now().UTC(),
	}
	payerPrivKey, err := rss.CtxParams.Cfg.Identity.DecodePrivateKey("")
	if err != nil {
		return err
	}
	cb := make(chan []byte)
	helper.WaitUploadChanMap.Set(rss.SsId, cb)
	if offlineSigning {
		raw, err := proto.Marshal(req)
		if err != nil {
			return err
		}
		err = rss.SaveOfflineSigning(&renterpb.OfflineSigning{
			Raw: raw,
		})
		if err != nil {
			return err
		}
	} else {
		go func() {
			sign, err := crypto.Sign(payerPrivKey, req)
			if err != nil {
				_ = rss.To(sessions.RssToErrorEvent, err)
				return
			}
			cb <- sign
		}()
	}
	sign := <-cb
	helper.WaitUploadChanMap.Remove(rss.SsId)
	if !resume {
		if err := rss.To(sessions.RssToWaitUploadReqSignedEvent); err != nil {
			return err
		}
	}
	req.Signature = sign
	lowRetry := 30 * time.Minute
	highRetry := 24 * time.Hour
	scaledRetry := time.Duration(float64(fsStatus.FileSize) / float64(units.GiB) * float64(highRetry))
	if scaledRetry < lowRetry {
		scaledRetry = lowRetry
	} else if scaledRetry > highRetry {
		scaledRetry = highRetry
	}
	err = backoff.Retry(func() error {
		err = grpc.GuardClient(rss.CtxParams.Cfg.Services.GuardDomain).WithContext(rss.Ctx,
			func(ctx context.Context, client guardpb.GuardServiceClient) error {
				meta, err := client.CheckFileStoreMeta(ctx, req)
				if err != nil {
					return err
				}
				num := 0
				m := make(map[string]int)
				for _, c := range meta.Contracts {
					m[c.State.String()]++
<<<<<<< HEAD
					if c.State == guardpb.Contract_UPLOADED {
						fmt.Println("host", c.HostPid, "state", c.State)
=======
					if c.State == guardpb.Contract_READY_CHALLENGE || c.State == guardpb.Contract_UPLOADED {
>>>>>>> 66e5a0ab
						num++
					}
					shard, err := sessions.GetRenterShard(rss.CtxParams, rss.SsId, c.ShardHash, int(c.ShardIndex))
					if err != nil {
						return err
					}
					err = shard.UpdateAdditionalInfo(c.State.String())
					if err != nil {
						return err
					}
				}
				bytes, err := json.Marshal(m)
				if err == nil {
					rss.UpdateAdditionalInfo(string(bytes))
				}
				log.Infof("%d shards uploaded.", num)
				if num >= threshold {
					return nil
				}
				return errors.New("uploading")
			})
		return err
	}, helper.WaitUploadBo(highRetry))
	if err != nil {
		return err
	}
	if err := rss.To(sessions.RssToCompleteEvent); err != nil {
		return err
	}
	return nil
}<|MERGE_RESOLUTION|>--- conflicted
+++ resolved
@@ -104,12 +104,7 @@
 				m := make(map[string]int)
 				for _, c := range meta.Contracts {
 					m[c.State.String()]++
-<<<<<<< HEAD
-					if c.State == guardpb.Contract_UPLOADED {
-						fmt.Println("host", c.HostPid, "state", c.State)
-=======
 					if c.State == guardpb.Contract_READY_CHALLENGE || c.State == guardpb.Contract_UPLOADED {
->>>>>>> 66e5a0ab
 						num++
 					}
 					shard, err := sessions.GetRenterShard(rss.CtxParams, rss.SsId, c.ShardHash, int(c.ShardIndex))
