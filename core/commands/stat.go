package commands

import (
	"fmt"
	"io"
	"os"
	"time"

	cmdenv "github.com/TRON-US/go-btfs/core/commands/cmdenv"

	cmds "github.com/TRON-US/go-btfs-cmds"
	humanize "github.com/dustin/go-humanize"
<<<<<<< HEAD
=======
	cmds "github.com/ipfs/go-ipfs-cmds"
>>>>>>> 8431e2e8
	metrics "github.com/libp2p/go-libp2p-core/metrics"
	peer "github.com/libp2p/go-libp2p-core/peer"
	protocol "github.com/libp2p/go-libp2p-core/protocol"
)

var StatsCmd = &cmds.Command{
	Helptext: cmds.HelpText{
<<<<<<< HEAD
		Tagline: "Query BTFS statistics.",
		ShortDescription: `'btfs stats' is a set of commands to help look at statistics
for your BTFS node.
=======
		Tagline: "Query IPFS statistics.",
		ShortDescription: `'ipfs stats' is a set of commands to help look at statistics
for your IPFS node.
>>>>>>> 8431e2e8
`,
		LongDescription: `'btfs stats' is a set of commands to help look at statistics
for your BTFS node.`,
	},

	Subcommands: map[string]*cmds.Command{
		"bw":      statBwCmd,
		"repo":    repoStatCmd,
		"bitswap": bitswapStatCmd,
	},
}

const (
	statPeerOptionName     = "peer"
	statProtoOptionName    = "proto"
	statPollOptionName     = "poll"
	statIntervalOptionName = "interval"
)

var statBwCmd = &cmds.Command{
	Helptext: cmds.HelpText{
<<<<<<< HEAD
		Tagline: "Print btfs bandwidth information.",
		ShortDescription: `'btfs stats bw' prints bandwidth information for the btfs daemon.
=======
		Tagline: "Print ipfs bandwidth information.",
		ShortDescription: `'ipfs stats bw' prints bandwidth information for the ipfs daemon.
>>>>>>> 8431e2e8
It displays: TotalIn, TotalOut, RateIn, RateOut.
		`,
		LongDescription: `'btfs stats bw' prints bandwidth information for the btfs daemon.
It displays: TotalIn, TotalOut, RateIn, RateOut.

By default, overall bandwidth and all protocols are shown. To limit bandwidth
to a particular peer, use the 'peer' option along with that peer's multihash
id. To specify a specific protocol, use the 'proto' option. The 'peer' and
'proto' options cannot be specified simultaneously. The protocols that are
queried using this method are outlined in the specification:
https://github.com/libp2p/specs/blob/master/7-properties.md#757-protocol-multicodecs

Example protocol options:
  - /btfs/id/1.0.0
  - /btfs/bitswap
  - /btfs/dht

Example:

    > btfs stats bw -t /btfs/bitswap
    Bandwidth
    TotalIn: 5.0MB
    TotalOut: 0B
    RateIn: 343B/s
    RateOut: 0B/s
    > btfs stats bw -p QmepgFW7BHEtU4pZJdxaNiv75mKLLRQnPi1KaaXmQN4V1a
    Bandwidth
    TotalIn: 4.9MB
    TotalOut: 12MB
    RateIn: 0B/s
    RateOut: 0B/s
`,
	},
	Options: []cmds.Option{
		cmds.StringOption(statPeerOptionName, "p", "Specify a peer to print bandwidth for."),
		cmds.StringOption(statProtoOptionName, "t", "Specify a protocol to print bandwidth for."),
		cmds.BoolOption(statPollOptionName, "Print bandwidth at an interval."),
		cmds.StringOption(statIntervalOptionName, "i", `Time interval to wait between updating output, if 'poll' is true.

    This accepts durations such as "300s", "1.5h" or "2h45m". Valid time units are:
    "ns", "us" (or "µs"), "ms", "s", "m", "h".`).WithDefault("1s"),
	},

	Run: func(req *cmds.Request, res cmds.ResponseEmitter, env cmds.Environment) error {
		nd, err := cmdenv.GetNode(env)
		if err != nil {
			return err
		}

		// Must be online!
		if !nd.IsOnline {
			return cmds.Errorf(cmds.ErrClient, ErrNotOnline.Error())
		}

		if nd.Reporter == nil {
			return fmt.Errorf("bandwidth reporter disabled in config")
		}

		pstr, pfound := req.Options[statPeerOptionName].(string)
		tstr, tfound := req.Options["proto"].(string)
		if pfound && tfound {
			return cmds.Errorf(cmds.ErrClient, "please only specify peer OR protocol")
		}

		var pid peer.ID
		if pfound {
			checkpid, err := peer.Decode(pstr)
			if err != nil {
				return err
			}
			pid = checkpid
		}

		timeS, _ := req.Options[statIntervalOptionName].(string)
		interval, err := time.ParseDuration(timeS)
		if err != nil {
			return err
		}

		doPoll, _ := req.Options[statPollOptionName].(bool)
		for {
			if pfound {
				stats := nd.Reporter.GetBandwidthForPeer(pid)
				if err := res.Emit(&stats); err != nil {
					return err
				}
			} else if tfound {
				protoId := protocol.ID(tstr)
				stats := nd.Reporter.GetBandwidthForProtocol(protoId)
				if err := res.Emit(&stats); err != nil {
					return err
				}
			} else {
				totals := nd.Reporter.GetBandwidthTotals()
				if err := res.Emit(&totals); err != nil {
					return err
				}
			}
			if !doPoll {
				return nil
			}
			select {
			case <-time.After(interval):
			case <-req.Context.Done():
				return req.Context.Err()
			}
		}
	},
	Type: metrics.Stats{},
	PostRun: cmds.PostRunMap{
		cmds.CLI: func(res cmds.Response, re cmds.ResponseEmitter) error {
			polling, _ := res.Request().Options[statPollOptionName].(bool)

			if polling {
				fmt.Fprintln(os.Stdout, "Total Up    Total Down  Rate Up     Rate Down")
			}
			for {
				v, err := res.Next()
				if err != nil {
					if err == io.EOF {
						return nil
					}
					return err
				}

				bs := v.(*metrics.Stats)

				if !polling {
					printStats(os.Stdout, bs)
					return nil
				}

				fmt.Fprintf(os.Stdout, "%8s    ", humanize.Bytes(uint64(bs.TotalOut)))
				fmt.Fprintf(os.Stdout, "%8s    ", humanize.Bytes(uint64(bs.TotalIn)))
				fmt.Fprintf(os.Stdout, "%8s/s  ", humanize.Bytes(uint64(bs.RateOut)))
				fmt.Fprintf(os.Stdout, "%8s/s      \r", humanize.Bytes(uint64(bs.RateIn)))
			}
		},
	},
}

func printStats(out io.Writer, bs *metrics.Stats) {
	fmt.Fprintln(out, "Bandwidth")
	fmt.Fprintf(out, "TotalIn: %s\n", humanize.Bytes(uint64(bs.TotalIn)))
	fmt.Fprintf(out, "TotalOut: %s\n", humanize.Bytes(uint64(bs.TotalOut)))
	fmt.Fprintf(out, "RateIn: %s/s\n", humanize.Bytes(uint64(bs.RateIn)))
	fmt.Fprintf(out, "RateOut: %s/s\n", humanize.Bytes(uint64(bs.RateOut)))
}<|MERGE_RESOLUTION|>--- conflicted
+++ resolved
@@ -10,10 +10,6 @@
 
 	cmds "github.com/TRON-US/go-btfs-cmds"
 	humanize "github.com/dustin/go-humanize"
-<<<<<<< HEAD
-=======
-	cmds "github.com/ipfs/go-ipfs-cmds"
->>>>>>> 8431e2e8
 	metrics "github.com/libp2p/go-libp2p-core/metrics"
 	peer "github.com/libp2p/go-libp2p-core/peer"
 	protocol "github.com/libp2p/go-libp2p-core/protocol"
@@ -21,15 +17,9 @@
 
 var StatsCmd = &cmds.Command{
 	Helptext: cmds.HelpText{
-<<<<<<< HEAD
 		Tagline: "Query BTFS statistics.",
 		ShortDescription: `'btfs stats' is a set of commands to help look at statistics
 for your BTFS node.
-=======
-		Tagline: "Query IPFS statistics.",
-		ShortDescription: `'ipfs stats' is a set of commands to help look at statistics
-for your IPFS node.
->>>>>>> 8431e2e8
 `,
 		LongDescription: `'btfs stats' is a set of commands to help look at statistics
 for your BTFS node.`,
@@ -51,13 +41,8 @@
 
 var statBwCmd = &cmds.Command{
 	Helptext: cmds.HelpText{
-<<<<<<< HEAD
 		Tagline: "Print btfs bandwidth information.",
 		ShortDescription: `'btfs stats bw' prints bandwidth information for the btfs daemon.
-=======
-		Tagline: "Print ipfs bandwidth information.",
-		ShortDescription: `'ipfs stats bw' prints bandwidth information for the ipfs daemon.
->>>>>>> 8431e2e8
 It displays: TotalIn, TotalOut, RateIn, RateOut.
 		`,
 		LongDescription: `'btfs stats bw' prints bandwidth information for the btfs daemon.
