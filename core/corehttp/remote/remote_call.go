package remote

import (
	"encoding/json"
	"fmt"
	"io/ioutil"
	"net/http"

<<<<<<< HEAD
	logging "github.com/ipfs/go-log"
=======
	peer "github.com/libp2p/go-libp2p-core/peer"
>>>>>>> cdcc9e4e
)

var log = logging.Logger("corehttp/remote")
type RemoteCall struct {
	URL string
<<<<<<< HEAD
	ID  string
	Call
}

// APIPath is the path at which the API is mounted.
const APIprefix = "/api/v0"
=======
	ID  peer.ID
}

const prefix = "/x/test/http" + apiPrefix
>>>>>>> cdcc9e4e

func (r *RemoteCall) CallGet(api string, args []string) ([]byte, error) {
	var arg string
	for _, str := range args {
		arg += fmt.Sprintf("arg=%s&", str)
	}
<<<<<<< HEAD
	curURL := r.URL + api + arg
	log.Info("Current calling URL: ", curURL)
	resp, err := http.Get(curURL)
=======
	resp, err := http.Get(r.URL + r.ID.Pretty() + prefix + api + arg)
>>>>>>> cdcc9e4e
	if err != nil {
		return nil, fmt.Errorf("HTTP GET fail: %v", err)
	}
	//defer resp.Body.Close()
	body, err := ioutil.ReadAll(resp.Body)
	if err != nil {
		return nil, fmt.Errorf("fail to read response body: %s", err)
	}
	return body, nil
}

func UnmarshalResp(body []byte) (map[string]interface{}, error) {
	jsonResp := make(map[string]interface{})
	if err := json.Unmarshal([]byte(body), &jsonResp); err != nil {
		return nil, fmt.Errorf("fail to unmarshal json body: %s", err)
	}
	return jsonResp, nil
}

func (r *RemoteCall) CallPost() {
}<|MERGE_RESOLUTION|>--- conflicted
+++ resolved
@@ -6,42 +6,28 @@
 	"io/ioutil"
 	"net/http"
 
-<<<<<<< HEAD
 	logging "github.com/ipfs/go-log"
-=======
 	peer "github.com/libp2p/go-libp2p-core/peer"
->>>>>>> cdcc9e4e
 )
 
 var log = logging.Logger("corehttp/remote")
 type RemoteCall struct {
 	URL string
-<<<<<<< HEAD
 	ID  string
 	Call
 }
 
 // APIPath is the path at which the API is mounted.
 const APIprefix = "/api/v0"
-=======
-	ID  peer.ID
-}
-
-const prefix = "/x/test/http" + apiPrefix
->>>>>>> cdcc9e4e
 
 func (r *RemoteCall) CallGet(api string, args []string) ([]byte, error) {
 	var arg string
 	for _, str := range args {
 		arg += fmt.Sprintf("arg=%s&", str)
 	}
-<<<<<<< HEAD
 	curURL := r.URL + api + arg
 	log.Info("Current calling URL: ", curURL)
 	resp, err := http.Get(curURL)
-=======
-	resp, err := http.Get(r.URL + r.ID.Pretty() + prefix + api + arg)
->>>>>>> cdcc9e4e
 	if err != nil {
 		return nil, fmt.Errorf("HTTP GET fail: %v", err)
 	}
