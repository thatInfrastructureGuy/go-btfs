--- conflicted
+++ resolved
@@ -24,12 +24,6 @@
 	datastore "github.com/ipfs/go-datastore"
 	syncds "github.com/ipfs/go-datastore/sync"
 	path "github.com/ipfs/go-path"
-<<<<<<< HEAD
-=======
-	iface "github.com/ipfs/interface-go-ipfs-core"
-	nsopts "github.com/ipfs/interface-go-ipfs-core/options/namesys"
-	ipath "github.com/ipfs/interface-go-ipfs-core/path"
->>>>>>> 8431e2e8
 	ci "github.com/libp2p/go-libp2p-core/crypto"
 	id "github.com/libp2p/go-libp2p/p2p/protocol/identify"
 )
@@ -144,13 +138,8 @@
 
 	dh.Handler, err = makeHandler(n,
 		ts.Listener,
-<<<<<<< HEAD
-		IPNSHostnameOption(),
+		HostnameOption(),
 		GatewayOption(false, "/btfs", "/btns"),
-=======
-		HostnameOption(),
-		GatewayOption(false, "/ipfs", "/ipns"),
->>>>>>> 8431e2e8
 		VersionOption(),
 	)
 	if err != nil {
@@ -195,21 +184,12 @@
 		status int
 		text   string
 	}{
-<<<<<<< HEAD
-		{"localhost:5001", "/", http.StatusNotFound, "404 page not found\n"},
-		{"localhost:5001", "/" + k.Cid().String(), http.StatusNotFound, "404 page not found\n"},
-		{"localhost:5001", k.String(), http.StatusOK, "fnord"},
-		{"localhost:5001", "/btns/nxdomain.example.com", http.StatusNotFound, "btfs resolve -r /btns/nxdomain.example.com: " + namesys.ErrResolveFailed.Error() + "\n"},
-		{"localhost:5001", "/btns/%0D%0A%0D%0Ahello", http.StatusNotFound, "btfs resolve -r /btns/%0D%0A%0D%0Ahello: " + namesys.ErrResolveFailed.Error() + "\n"},
-		{"localhost:5001", "/btns/example.com", http.StatusOK, "fnord"},
-=======
 		{"127.0.0.1:8080", "/", http.StatusNotFound, "404 page not found\n"},
 		{"127.0.0.1:8080", "/" + k.Cid().String(), http.StatusNotFound, "404 page not found\n"},
 		{"127.0.0.1:8080", k.String(), http.StatusOK, "fnord"},
-		{"127.0.0.1:8080", "/ipns/nxdomain.example.com", http.StatusNotFound, "ipfs resolve -r /ipns/nxdomain.example.com: " + namesys.ErrResolveFailed.Error() + "\n"},
-		{"127.0.0.1:8080", "/ipns/%0D%0A%0D%0Ahello", http.StatusNotFound, "ipfs resolve -r /ipns/%0D%0A%0D%0Ahello: " + namesys.ErrResolveFailed.Error() + "\n"},
-		{"127.0.0.1:8080", "/ipns/example.com", http.StatusOK, "fnord"},
->>>>>>> 8431e2e8
+		{"127.0.0.1:8080", "/btns/nxdomain.example.com", http.StatusNotFound, "btfs resolve -r /ipns/nxdomain.example.com: " + namesys.ErrResolveFailed.Error() + "\n"},
+		{"127.0.0.1:8080", "/btns/%0D%0A%0D%0Ahello", http.StatusNotFound, "btfs resolve -r /ipns/%0D%0A%0D%0Ahello: " + namesys.ErrResolveFailed.Error() + "\n"},
+		{"127.0.0.1:8080", "/btns/example.com", http.StatusOK, "fnord"},
 		{"example.com", "/", http.StatusOK, "fnord"},
 
 		{"working.example.com", "/", http.StatusOK, "fnord"},
