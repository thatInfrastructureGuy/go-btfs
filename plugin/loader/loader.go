package loader

import (
	"fmt"
	"io"
	"os"
	"path/filepath"
	"strings"

<<<<<<< HEAD
	coredag "github.com/TRON-US/go-btfs/core/coredag"
	plugin "github.com/TRON-US/go-btfs/plugin"
	fsrepo "github.com/TRON-US/go-btfs/repo/fsrepo"
=======
	config "github.com/ipfs/go-ipfs-config"
	cserialize "github.com/ipfs/go-ipfs-config/serialize"

	"github.com/ipfs/go-ipfs/core"
	"github.com/ipfs/go-ipfs/core/coreapi"
	coredag "github.com/ipfs/go-ipfs/core/coredag"
	plugin "github.com/ipfs/go-ipfs/plugin"
	fsrepo "github.com/ipfs/go-ipfs/repo/fsrepo"
>>>>>>> 8431e2e8

	coreiface "github.com/TRON-US/interface-go-btfs-core"
	ipld "github.com/ipfs/go-ipld-format"
	logging "github.com/ipfs/go-log"
	opentracing "github.com/opentracing/opentracing-go"
)

var preloadPlugins []plugin.Plugin

// Preload adds one or more plugins to the preload list. This should _only_ be called during init.
func Preload(plugins ...plugin.Plugin) {
	preloadPlugins = append(preloadPlugins, plugins...)
}

var log = logging.Logger("plugin/loader")

var loadPluginsFunc = func(string) ([]plugin.Plugin, error) {
	return nil, nil
}

type loaderState int

const (
	loaderLoading loaderState = iota
	loaderInitializing
	loaderInitialized
	loaderInjecting
	loaderInjected
	loaderStarting
	loaderStarted
	loaderClosing
	loaderClosed
	loaderFailed
)

func (ls loaderState) String() string {
	switch ls {
	case loaderLoading:
		return "Loading"
	case loaderInitializing:
		return "Initializing"
	case loaderInitialized:
		return "Initialized"
	case loaderInjecting:
		return "Injecting"
	case loaderInjected:
		return "Injected"
	case loaderStarting:
		return "Starting"
	case loaderStarted:
		return "Started"
	case loaderClosing:
		return "Closing"
	case loaderClosed:
		return "Closed"
	case loaderFailed:
		return "Failed"
	default:
		return "Unknown"
	}
}

// PluginLoader keeps track of loaded plugins.
//
// To use:
// 1. Load any desired plugins with Load and LoadDirectory. Preloaded plugins
//    will automatically be loaded.
// 2. Call Initialize to run all initialization logic.
// 3. Call Inject to register the plugins.
// 4. Optionally call Start to start plugins.
// 5. Call Close to close all plugins.
type PluginLoader struct {
	state   loaderState
	plugins map[string]plugin.Plugin
	started []plugin.Plugin
<<<<<<< HEAD
}

// NewPluginLoader creates new plugin loader
func NewPluginLoader() (*PluginLoader, error) {
	loader := &PluginLoader{plugins: make(map[string]plugin.Plugin, len(preloadPlugins))}
=======
	config  config.Plugins
	repo    string
}

// NewPluginLoader creates new plugin loader
func NewPluginLoader(repo string) (*PluginLoader, error) {
	loader := &PluginLoader{plugins: make(map[string]plugin.Plugin, len(preloadPlugins)), repo: repo}
	if repo != "" {
		cfg, err := cserialize.Load(filepath.Join(repo, config.DefaultConfigFile))
		switch err {
		case cserialize.ErrNotInitialized:
		case nil:
			loader.config = cfg.Plugins
		default:
			return nil, err
		}
	}
>>>>>>> 8431e2e8
	for _, v := range preloadPlugins {
		if err := loader.Load(v); err != nil {
			return nil, err
		}
	}
<<<<<<< HEAD
	return loader, nil
}

func (loader *PluginLoader) assertState(state loaderState) error {
	if loader.state != state {
		return fmt.Errorf("loader state must be %s, was %s", state, loader.state)
	}
	return nil
}

func (loader *PluginLoader) transition(from, to loaderState) error {
	if err := loader.assertState(from); err != nil {
		return err
	}
	loader.state = to
	return nil
}

// Load loads a plugin into the plugin loader.
func (loader *PluginLoader) Load(pl plugin.Plugin) error {
	if err := loader.assertState(loaderLoading); err != nil {
=======

	if err := loader.LoadDirectory(filepath.Join(repo, "plugins")); err != nil {
		return nil, err
	}
	return loader, nil
}

func (loader *PluginLoader) assertState(state loaderState) error {
	if loader.state != state {
		return fmt.Errorf("loader state must be %s, was %s", state, loader.state)
	}
	return nil
}

func (loader *PluginLoader) transition(from, to loaderState) error {
	if err := loader.assertState(from); err != nil {
>>>>>>> 8431e2e8
		return err
	}
	loader.state = to
	return nil
}

<<<<<<< HEAD
=======
// Load loads a plugin into the plugin loader.
func (loader *PluginLoader) Load(pl plugin.Plugin) error {
	if err := loader.assertState(loaderLoading); err != nil {
		return err
	}

>>>>>>> 8431e2e8
	name := pl.Name()
	if ppl, ok := loader.plugins[name]; ok {
		// plugin is already loaded
		return fmt.Errorf(
			"plugin: %s, is duplicated in version: %s, "+
				"while trying to load dynamically: %s",
			name, ppl.Version(), pl.Version())
	}
<<<<<<< HEAD
=======
	if loader.config.Plugins[name].Disabled {
		log.Infof("not loading disabled plugin %s", name)
		return nil
	}
>>>>>>> 8431e2e8
	loader.plugins[name] = pl
	return nil
}

// LoadDirectory loads a directory of plugins into the plugin loader.
func (loader *PluginLoader) LoadDirectory(pluginDir string) error {
	if err := loader.assertState(loaderLoading); err != nil {
		return err
	}
	newPls, err := loadDynamicPlugins(pluginDir)
	if err != nil {
		return err
	}

	for _, pl := range newPls {
		if err := loader.Load(pl); err != nil {
			return err
		}
	}
	return nil
}

func loadDynamicPlugins(pluginDir string) ([]plugin.Plugin, error) {
	_, err := os.Stat(pluginDir)
	if os.IsNotExist(err) {
		return nil, nil
	}
	if err != nil {
		return nil, err
	}

	return loadPluginsFunc(pluginDir)
}

// Initialize initializes all loaded plugins
func (loader *PluginLoader) Initialize() error {
	if err := loader.transition(loaderLoading, loaderInitializing); err != nil {
		return err
	}
<<<<<<< HEAD
	for _, p := range loader.plugins {
		err := p.Init()
=======
	for name, p := range loader.plugins {
		err := p.Init(&plugin.Environment{
			Repo:   loader.repo,
			Config: loader.config.Plugins[name].Config,
		})
>>>>>>> 8431e2e8
		if err != nil {
			loader.state = loaderFailed
			return err
		}
	}

	return loader.transition(loaderInitializing, loaderInitialized)
}

// Inject hooks all the plugins into the appropriate subsystems.
func (loader *PluginLoader) Inject() error {
	if err := loader.transition(loaderInitialized, loaderInjecting); err != nil {
		return err
	}

	for _, pl := range loader.plugins {
		if pl, ok := pl.(plugin.PluginIPLD); ok {
			err := injectIPLDPlugin(pl)
			if err != nil {
				loader.state = loaderFailed
				return err
			}
		}
		if pl, ok := pl.(plugin.PluginTracer); ok {
			err := injectTracerPlugin(pl)
			if err != nil {
				loader.state = loaderFailed
				return err
			}
		}
		if pl, ok := pl.(plugin.PluginDatastore); ok {
			err := injectDatastorePlugin(pl)
			if err != nil {
				loader.state = loaderFailed
				return err
			}
		}
	}

	return loader.transition(loaderInjecting, loaderInjected)
}

// Start starts all long-running plugins.
<<<<<<< HEAD
func (loader *PluginLoader) Start(iface coreiface.CoreAPI) error {
	if err := loader.transition(loaderInjected, loaderStarting); err != nil {
		return err
	}
=======
func (loader *PluginLoader) Start(node *core.IpfsNode) error {
	if err := loader.transition(loaderInjected, loaderStarting); err != nil {
		return err
	}
	iface, err := coreapi.NewCoreAPI(node)
	if err != nil {
		return err
	}
>>>>>>> 8431e2e8
	for _, pl := range loader.plugins {
		if pl, ok := pl.(plugin.PluginDaemon); ok {
			err := pl.Start(iface)
			if err != nil {
				_ = loader.Close()
				return err
			}
			loader.started = append(loader.started, pl)
<<<<<<< HEAD
=======
		}
		if pl, ok := pl.(plugin.PluginDaemonInternal); ok {
			err := pl.Start(node)
			if err != nil {
				_ = loader.Close()
				return err
			}
			loader.started = append(loader.started, pl)
>>>>>>> 8431e2e8
		}
	}

	return loader.transition(loaderStarting, loaderStarted)
}

// StopDaemon stops all long-running plugins.
func (loader *PluginLoader) Close() error {
	switch loader.state {
	case loaderClosing, loaderFailed, loaderClosed:
		// nothing to do.
		return nil
	}
	loader.state = loaderClosing

	var errs []string
	started := loader.started
	loader.started = nil
	for _, pl := range started {
<<<<<<< HEAD
		if pl, ok := pl.(plugin.PluginDaemon); ok {
			err := pl.Close()
=======
		if closer, ok := pl.(io.Closer); ok {
			err := closer.Close()
>>>>>>> 8431e2e8
			if err != nil {
				errs = append(errs, fmt.Sprintf(
					"error closing plugin %s: %s",
					pl.Name(),
					err.Error(),
				))
			}
		}
	}
	if errs != nil {
		loader.state = loaderFailed
		return fmt.Errorf(strings.Join(errs, "\n"))
	}
	loader.state = loaderClosed
	return nil
}

func injectDatastorePlugin(pl plugin.PluginDatastore) error {
	return fsrepo.AddDatastoreConfigHandler(pl.DatastoreTypeName(), pl.DatastoreConfigParser())
}

func injectIPLDPlugin(pl plugin.PluginIPLD) error {
	err := pl.RegisterBlockDecoders(ipld.DefaultBlockDecoder)
	if err != nil {
		return err
	}
	return pl.RegisterInputEncParsers(coredag.DefaultInputEncParsers)
}

func injectTracerPlugin(pl plugin.PluginTracer) error {
	tracer, err := pl.InitTracer()
	if err != nil {
		return err
	}
	opentracing.SetGlobalTracer(tracer)
	return nil
}<|MERGE_RESOLUTION|>--- conflicted
+++ resolved
@@ -7,21 +7,14 @@
 	"path/filepath"
 	"strings"
 
-<<<<<<< HEAD
+	core "github.com/TRON-US/go-btfs/core"
+	coreapi "github.com/TRON-US/go-btfs/core/coreapi"
 	coredag "github.com/TRON-US/go-btfs/core/coredag"
 	plugin "github.com/TRON-US/go-btfs/plugin"
 	fsrepo "github.com/TRON-US/go-btfs/repo/fsrepo"
-=======
-	config "github.com/ipfs/go-ipfs-config"
-	cserialize "github.com/ipfs/go-ipfs-config/serialize"
-
-	"github.com/ipfs/go-ipfs/core"
-	"github.com/ipfs/go-ipfs/core/coreapi"
-	coredag "github.com/ipfs/go-ipfs/core/coredag"
-	plugin "github.com/ipfs/go-ipfs/plugin"
-	fsrepo "github.com/ipfs/go-ipfs/repo/fsrepo"
->>>>>>> 8431e2e8
-
+
+	config "github.com/TRON-US/go-btfs-config"
+	cserialize "github.com/TRON-US/go-btfs-config/serialize"
 	coreiface "github.com/TRON-US/interface-go-btfs-core"
 	ipld "github.com/ipfs/go-ipld-format"
 	logging "github.com/ipfs/go-log"
@@ -96,13 +89,6 @@
 	state   loaderState
 	plugins map[string]plugin.Plugin
 	started []plugin.Plugin
-<<<<<<< HEAD
-}
-
-// NewPluginLoader creates new plugin loader
-func NewPluginLoader() (*PluginLoader, error) {
-	loader := &PluginLoader{plugins: make(map[string]plugin.Plugin, len(preloadPlugins))}
-=======
 	config  config.Plugins
 	repo    string
 }
@@ -120,13 +106,15 @@
 			return nil, err
 		}
 	}
->>>>>>> 8431e2e8
 	for _, v := range preloadPlugins {
 		if err := loader.Load(v); err != nil {
 			return nil, err
 		}
 	}
-<<<<<<< HEAD
+
+	if err := loader.LoadDirectory(filepath.Join(repo, "plugins")); err != nil {
+		return nil, err
+	}
 	return loader, nil
 }
 
@@ -148,39 +136,9 @@
 // Load loads a plugin into the plugin loader.
 func (loader *PluginLoader) Load(pl plugin.Plugin) error {
 	if err := loader.assertState(loaderLoading); err != nil {
-=======
-
-	if err := loader.LoadDirectory(filepath.Join(repo, "plugins")); err != nil {
-		return nil, err
-	}
-	return loader, nil
-}
-
-func (loader *PluginLoader) assertState(state loaderState) error {
-	if loader.state != state {
-		return fmt.Errorf("loader state must be %s, was %s", state, loader.state)
-	}
-	return nil
-}
-
-func (loader *PluginLoader) transition(from, to loaderState) error {
-	if err := loader.assertState(from); err != nil {
->>>>>>> 8431e2e8
-		return err
-	}
-	loader.state = to
-	return nil
-}
-
-<<<<<<< HEAD
-=======
-// Load loads a plugin into the plugin loader.
-func (loader *PluginLoader) Load(pl plugin.Plugin) error {
-	if err := loader.assertState(loaderLoading); err != nil {
-		return err
-	}
-
->>>>>>> 8431e2e8
+		return err
+	}
+
 	name := pl.Name()
 	if ppl, ok := loader.plugins[name]; ok {
 		// plugin is already loaded
@@ -189,13 +147,10 @@
 				"while trying to load dynamically: %s",
 			name, ppl.Version(), pl.Version())
 	}
-<<<<<<< HEAD
-=======
 	if loader.config.Plugins[name].Disabled {
 		log.Infof("not loading disabled plugin %s", name)
 		return nil
 	}
->>>>>>> 8431e2e8
 	loader.plugins[name] = pl
 	return nil
 }
@@ -235,16 +190,11 @@
 	if err := loader.transition(loaderLoading, loaderInitializing); err != nil {
 		return err
 	}
-<<<<<<< HEAD
-	for _, p := range loader.plugins {
-		err := p.Init()
-=======
 	for name, p := range loader.plugins {
 		err := p.Init(&plugin.Environment{
 			Repo:   loader.repo,
 			Config: loader.config.Plugins[name].Config,
 		})
->>>>>>> 8431e2e8
 		if err != nil {
 			loader.state = loaderFailed
 			return err
@@ -288,12 +238,6 @@
 }
 
 // Start starts all long-running plugins.
-<<<<<<< HEAD
-func (loader *PluginLoader) Start(iface coreiface.CoreAPI) error {
-	if err := loader.transition(loaderInjected, loaderStarting); err != nil {
-		return err
-	}
-=======
 func (loader *PluginLoader) Start(node *core.IpfsNode) error {
 	if err := loader.transition(loaderInjected, loaderStarting); err != nil {
 		return err
@@ -302,7 +246,6 @@
 	if err != nil {
 		return err
 	}
->>>>>>> 8431e2e8
 	for _, pl := range loader.plugins {
 		if pl, ok := pl.(plugin.PluginDaemon); ok {
 			err := pl.Start(iface)
@@ -311,8 +254,6 @@
 				return err
 			}
 			loader.started = append(loader.started, pl)
-<<<<<<< HEAD
-=======
 		}
 		if pl, ok := pl.(plugin.PluginDaemonInternal); ok {
 			err := pl.Start(node)
@@ -321,7 +262,6 @@
 				return err
 			}
 			loader.started = append(loader.started, pl)
->>>>>>> 8431e2e8
 		}
 	}
 
@@ -341,13 +281,8 @@
 	started := loader.started
 	loader.started = nil
 	for _, pl := range started {
-<<<<<<< HEAD
-		if pl, ok := pl.(plugin.PluginDaemon); ok {
-			err := pl.Close()
-=======
 		if closer, ok := pl.(io.Closer); ok {
 			err := closer.Close()
->>>>>>> 8431e2e8
 			if err != nil {
 				errs = append(errs, fmt.Sprintf(
 					"error closing plugin %s: %s",
