package btfs

// CurrentCommit is the current git commit, this is set as a ldflag in the Makefile
var CurrentCommit string

// CurrentVersionNumber is the current application's version literal
<<<<<<< HEAD
const CurrentVersionNumber = "1.0.3"
=======
const CurrentVersionNumber = "1.0.4-dev"
>>>>>>> 523bda35

const ApiVersion = "/go-btfs/" + CurrentVersionNumber + "/"<|MERGE_RESOLUTION|>--- conflicted
+++ resolved
@@ -4,10 +4,6 @@
 var CurrentCommit string
 
 // CurrentVersionNumber is the current application's version literal
-<<<<<<< HEAD
-const CurrentVersionNumber = "1.0.3"
-=======
-const CurrentVersionNumber = "1.0.4-dev"
->>>>>>> 523bda35
+const CurrentVersionNumber = "1.0.4"
 
 const ApiVersion = "/go-btfs/" + CurrentVersionNumber + "/"