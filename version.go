package btfs

// CurrentCommit is the current git commit, this is set as a ldflag in the Makefile
var CurrentCommit string

// CurrentVersionNumber is the current application's version literal
<<<<<<< HEAD
const CurrentVersionNumber = "1.3.2"
=======
const CurrentVersionNumber = "1.3.3-dev"
>>>>>>> 2be53874

const ApiVersion = "/go-btfs/" + CurrentVersionNumber + "/"

// UserAgent is the libp2p user agent used by go-btfs.
//
// Note: This will end in `/` when no commit is available. This is expected.
var UserAgent = "go-btfs/" + CurrentVersionNumber + "/" + CurrentCommit<|MERGE_RESOLUTION|>--- conflicted
+++ resolved
@@ -4,11 +4,7 @@
 var CurrentCommit string
 
 // CurrentVersionNumber is the current application's version literal
-<<<<<<< HEAD
-const CurrentVersionNumber = "1.3.2"
-=======
-const CurrentVersionNumber = "1.3.3-dev"
->>>>>>> 2be53874
+const CurrentVersionNumber = "1.3.3"
 
 const ApiVersion = "/go-btfs/" + CurrentVersionNumber + "/"
 
