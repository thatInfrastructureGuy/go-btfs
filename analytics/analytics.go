package analytics

import (
	"bytes"
	"encoding/json"
	"fmt"
	"net/http"
	"runtime"
	"time"

	cmds "github.com/TRON-US/go-btfs-cmds"
	"github.com/TRON-US/go-btfs/core"
	"github.com/TRON-US/go-btfs/core/commands/cmdenv"
	"github.com/ipfs/go-bitswap"
	ds "github.com/ipfs/go-datastore"
	logging "github.com/ipfs/go-log"
	ic "github.com/libp2p/go-libp2p-crypto"
	"github.com/tron-us/go-btfs-common/info"

	"github.com/shirou/gopsutil/cpu"
)

type programInfo struct {
	node        *core.IpfsNode
	startTime   time.Time //Time at which the Daemon was ready and analytics started
	NodeID      string    `json:"node_id"`
	HVal        string    `json:"h_val"`
	CPUInfo     string    `json:"cpu_info"`
	BTFSVersion string    `json:"btfs_version"`
	OSType      string    `json:"os_type"`
	ArchType    string    `json:"arch_type"`
}

type dataCollection struct {
	info.NodeStorage
	programInfo
	UpTime      uint64  `json:"up_time"`         //Seconds
	StorageUsed uint64  `json:"storage_used"`    //Stored in Kilobytes
	MemUsed     uint64  `json:"memory_used"`     //Stored in Kilobytes
	CPUUsed     float64 `json:"cpu_used"`        //Overall CPU used
	Upload      uint64  `json:"upload"`          //Upload over last epoch, stored in Kilobytes
	Download    uint64  `json:"download"`        //Download over last epoch, stored in Kilobytes
	TotalUp     uint64  `json:"total_upload"`    //Total data up, Stored in Kilobytes
	TotalDown   uint64  `json:"total_download"`  //Total data down, Stored in Kilobytes
	BlocksUp    uint64  `json:"blocks_up"`       //Total num of blocks uploaded
	BlocksDown  uint64  `json:"blocks_down"`     //Total num of blocks downloaded
	NumPeers    uint64  `json:"peers_connected"` //Number of peers
}

type dataBag struct {
	PublicKey []byte `json:"public_key"`
	Signature []byte `json:"signature"`
	Payload   []byte `json:"payload"`
}

type healthData struct {
	NodeId       string `json:"node_id"`
	BTFSVersion  string `json:"btfs_version"`
	FailurePoint string `json:"failure_point"`
}

//Server URL for data collection
var statusServerDomain string

const (
	routeMetrics = "/metrics"
	routeHealth  = "/health"
)

// other constants
const (
	kilobyte = 1024

	//HeartBeat is how often we send data to server, at the moment set to 15 Minutes
	heartBeat = 15 * time.Minute
)

//Go doesn't have a built in Max function? simple function to not have negatives values
func valOrZero(x uint64) uint64 {
	if x < 0 {
		return 0
	}

	return x
}

func durationToSeconds(duration time.Duration) uint64 {
	return uint64(duration.Nanoseconds() / int64(time.Second/time.Nanosecond))
}

//Initialize starts the process to collect data and starts the GoRoutine for constant collection
<<<<<<< HEAD
func Initialize(n *core.IpfsNode, BTFSVersion string, env cmds.Environment) {
=======
func Initialize(n *core.IpfsNode, BTFSVersion, hValue string) {
	if n == nil {
		return
	}
>>>>>>> 557eaec7
	var log = logging.Logger("cmd/btfs")
	configuration, err := n.Repo.Config()
	if err != nil {
		return
	}

	statusServerDomain = configuration.StatusServerDomain

	dc := new(dataCollection)
	dc.node = n

	if configuration.Experimental.Analytics {
		infoStats, err := cpu.Info()
		if err == nil {
			dc.CPUInfo = infoStats[0].ModelName
		} else {
			log.Warning(err.Error())
		}

		dc.startTime = time.Now()
		if n.Identity == "" {
			return
		}
		dc.NodeID = n.Identity.Pretty()
		dc.HVal = hValue
		dc.BTFSVersion = BTFSVersion
		dc.OSType = runtime.GOOS
		dc.ArchType = runtime.GOARCH
	}

	go dc.collectionAgent(env)
}

func (dc *dataCollection) update(env cmds.Environment) {
	var m runtime.MemStats
	runtime.ReadMemStats(&m)

	// get config info
	var log = logging.Logger("cmd/btfs")
	node, err := cmdenv.GetNode(env)
	if err != nil {
		log.Warning(err.Error())
		return
	}
	rds := node.Repo.Datastore()
	selfKey := ds.NewKey(fmt.Sprintf("%s%s", "/host_storage/", node.Identity.Pretty()))
	b, err := rds.Get(selfKey)
	if err != nil && err != ds.ErrNotFound {
		return
	}
	var ns info.NodeStorage
	if err == nil {
		err = json.Unmarshal(b, &ns)
		if err != nil {
			log.Warning(err.Error())
			return
		}
	}
	dc.StoragePriceAsk = ns.StoragePriceAsk
	dc.BandwidthPriceAsk = ns.BandwidthPriceAsk
	dc.StorageTimeMin = ns.StorageTimeMin
	dc.BandwidthLimit = ns.BandwidthLimit
	dc.CollateralStake = ns.CollateralStake

	dc.UpTime = durationToSeconds(time.Since(dc.startTime))
	cpus, e := cpu.Percent(0, false)
	if e == nil {
		dc.CPUUsed = cpus[0]
	}
	dc.MemUsed = m.HeapAlloc / kilobyte
	storage, e := dc.node.Repo.GetStorageUsage()
	if e == nil {
		dc.StorageUsed = storage / kilobyte
	}

	bs, ok := dc.node.Exchange.(*bitswap.Bitswap)
	if !ok {
		dc.reportHealthAlert("failed to perform dc.node.Exchange.(*bitswap.Bitswap) type assertion")
		return
	}

	st, err := bs.Stat()
	if err != nil {
		dc.reportHealthAlert(fmt.Sprintf("failed to perform bs.Stat() call: %s", err.Error()))
		return
	}

	dc.Upload = valOrZero(st.DataSent-dc.TotalUp) / kilobyte
	dc.Download = valOrZero(st.DataReceived-dc.TotalDown) / kilobyte
	dc.TotalUp = st.DataSent / kilobyte
	dc.TotalDown = st.DataReceived / kilobyte
	dc.BlocksUp = st.BlocksSent
	dc.BlocksDown = st.BlocksReceived

	dc.NumPeers = uint64(len(st.Peers))
}

func (dc *dataCollection) sendData(env cmds.Environment) {
	dc.update(env)
	dcMarshal, err := json.Marshal(dc)
	if err != nil {
		dc.reportHealthAlert(fmt.Sprintf("failed to marshal dataCollection object to a byte array: %s", err.Error()))
		return
	}
	if dc.node.PrivateKey == nil {
		dc.reportHealthAlert("node's private key is null")
		return
	}
	signature, err := dc.node.PrivateKey.Sign(dcMarshal)
	if err != nil {
		dc.reportHealthAlert(fmt.Sprintf("failed to sign raw data with node private key: %s", err.Error()))
		return
	}
	publicKey, err := ic.MarshalPublicKey(dc.node.PrivateKey.GetPublic())
	if err != nil {
		dc.reportHealthAlert(fmt.Sprintf("failed to marshal node public key: %s", err.Error()))
		return
	}
	dataBagInstance := new(dataBag)
	dataBagInstance.PublicKey = publicKey
	dataBagInstance.Signature = signature
	dataBagInstance.Payload = dcMarshal
	dataBagMarshaled, err := json.Marshal(dataBagInstance)
	if err != nil {
		dc.reportHealthAlert(fmt.Sprintf("failed to marshal databag: %s", err.Error()))
		return
	}

	// btfs node reports to status server by making HTTP request
	req, err := http.NewRequest("POST", fmt.Sprintf("%s%s", statusServerDomain, routeMetrics), bytes.NewReader(dataBagMarshaled))
	if err != nil {
		dc.reportHealthAlert(fmt.Sprintf("failed to make new http request: %s", err.Error()))
		return
	}
	req.Header.Add("Content-Type", "application/json")

	res, err := http.DefaultClient.Do(req)
	if err != nil {
		dc.reportHealthAlert(fmt.Sprintf("failed to perform http.DefaultClient.Do(): %s", err.Error()))
		return
	}
	defer res.Body.Close()
}

func (dc *dataCollection) collectionAgent(env cmds.Environment) {
	tick := time.NewTicker(heartBeat)

	defer tick.Stop()

	config, _ := dc.node.Repo.Config()
	if config.Experimental.Analytics {
		dc.sendData(env)
	}
	// make the configuration available in the for loop
	for range tick.C {
		config, _ := dc.node.Repo.Config()
		// check config for explicit consent to data collect
		// consent can be changed without reinitializing data collection
		if config.Experimental.Analytics {
			dc.sendData(env)
		}
	}
}

func (dc *dataCollection) reportHealthAlert(failurePoint string) {
	// log is the command logger
	var log = logging.Logger("cmd/btfs")

	hd := new(healthData)
	hd.NodeId = dc.NodeID
	hd.BTFSVersion = dc.BTFSVersion
	hd.FailurePoint = failurePoint
	hdMarshaled, err := json.Marshal(hd)
	if err != nil {
		log.Warning(err.Error())
		return
	}
	req, err := http.NewRequest("POST", fmt.Sprintf("%s%s", statusServerDomain, routeHealth), bytes.NewReader(hdMarshaled))
	if err != nil {
		log.Warning(err.Error())
		return
	}
	req.Header.Add("Content-Type", "application/json")

	res, err := http.DefaultClient.Do(req)
	if err != nil {
		log.Warning(err.Error())
		return
	}
	defer res.Body.Close()
}<|MERGE_RESOLUTION|>--- conflicted
+++ resolved
@@ -89,14 +89,10 @@
 }
 
 //Initialize starts the process to collect data and starts the GoRoutine for constant collection
-<<<<<<< HEAD
-func Initialize(n *core.IpfsNode, BTFSVersion string, env cmds.Environment) {
-=======
-func Initialize(n *core.IpfsNode, BTFSVersion, hValue string) {
+func Initialize(n *core.IpfsNode, BTFSVersion, hValue string, env cmds.Environment) {
 	if n == nil {
 		return
 	}
->>>>>>> 557eaec7
 	var log = logging.Logger("cmd/btfs")
 	configuration, err := n.Repo.Config()
 	if err != nil {
